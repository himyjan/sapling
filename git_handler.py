import os, errno, sys, time, datetime, pickle, copy, math
import toposort
import dulwich
from dulwich.repo import Repo
from dulwich.client import SimpleFetchGraphWalker
from hgext import bookmarks
from mercurial.i18n import _
from mercurial.node import bin, hex, nullid
from mercurial import hg, util, context, error
from dulwich.objects import (
    Blob,
    Commit,
    ShaFile,
    Tag,
    Tree,
    hex_to_sha,
    sha_to_hex,
    format_timezone,
    )

import math

class GitHandler(object):

    def __init__(self, dest_repo, ui):
        self.repo = dest_repo
        self.ui = ui
        self.mapfile = 'git-mapfile'
        self.configfile = 'git-config'

        if ui.config('git', 'intree'):
            self.gitdir = self.repo.wjoin('.git')
        else:
            self.gitdir = self.repo.join('git')

        self.importbranch = ui.config('git', 'importbranch')
        self.exportbranch = ui.config('git', 'exportbranch', 'refs/heads/master')
        self.bookbranch = ui.config('git', 'bookbranch', '')

        self.init_if_missing()
        self.load_git()
        self.load_map()
        self.load_config()

    # make the git data directory
    def init_if_missing(self):
        if not os.path.exists(self.gitdir):
            os.mkdir(self.gitdir)
            Repo.init_bare(self.gitdir)

    def load_git(self):
        self.git = Repo(self.gitdir)

    ## FILE LOAD AND SAVE METHODS

    def map_set(self, gitsha, hgsha):
        self._map_git[gitsha] = hgsha
        self._map_hg[hgsha] = gitsha

    def map_hg_get(self, gitsha):
	return self._map_git.get(gitsha)

    def map_git_get(self, hgsha):
	return self._map_hg.get(hgsha)

    def load_map(self):
        self._map_git = {}
        self._map_hg = {}
        if os.path.exists(self.repo.join(self.mapfile)):
            for line in self.repo.opener(self.mapfile):
                gitsha, hgsha = line.strip().split(' ', 1)
                self._map_git[gitsha] = hgsha
                self._map_hg[hgsha] = gitsha

    def save_map(self):
        file = self.repo.opener(self.mapfile, 'w+', atomictemp=True)
        for gitsha, hgsha in sorted(self._map_git.iteritems()):
            file.write("%s %s\n" % (gitsha, hgsha))
        file.rename()

    def load_config(self):
        self._config = {}
        if os.path.exists(self.repo.join(self.configfile)):
            for line in self.repo.opener(self.configfile):
                key, value = line.strip().split(' ', 1)
                self._config[key] = value

    def save_config(self):
        file = self.repo.opener(self.configfile, 'w+', atomictemp=True)
        for key, value in self._config.iteritems():
            file.write("%s %s\n" % (key, value))
        file.rename()


    ## END FILE LOAD AND SAVE METHODS

    def import_commits(self, remote_name):
        self.import_git_objects(remote_name)
        self.save_map()

    def fetch(self, remote_name):
        self.ui.status(_("fetching from : %s\n") % remote_name)
        self.export_git_objects()
        refs = self.fetch_pack(remote_name)
        if refs:
            self.import_git_objects(remote_name, refs)
            self.import_local_tags(refs)
        self.save_map()

    def export_commits(self):
        self.export_git_objects()
        self.export_hg_tags()
        self.update_references()
        self.save_map()

    def push(self, remote_name):
        self.ui.status(_("pushing to : %s\n") % remote_name)
        self.export_commits()
        self.update_remote_references(remote_name)
        self.upload_pack(remote_name)

    def remote_add(self, remote_name, git_url):
        self._config['remote.' + remote_name + '.url'] = git_url
        self.save_config()

    def remote_remove(self, remote_name):
        key = 'remote.' + remote_name + '.url'
        if key in self._config:
            del self._config[key]
        self.save_config()

    def remote_show(self, remote_name):
        key = 'remote.' + remote_name + '.url'
        if key in self._config:
            name = self._config[key]
            self.ui.status(_("URL for %s : %s\n") % (remote_name, name, ))
        else:
            self.ui.status(_("No remote named : %s\n") % remote_name)
        return

    def remote_list(self):
        for key, value in self._config.iteritems():
            if key[0:6] == 'remote':
                self.ui.status('%s\t%s\n' % (key, value, ))

    def remote_name_to_url(self, remote_name):
        return self._config['remote.' + remote_name + '.url']

    def update_references(self):
        try:
            # We only care about bookmarks of the form 'name',
            # not 'remote/name'.
            def is_local_ref(item): return item[0].count('/') == 0
            bms = bookmarks.parse(self.repo)
            bms = dict(filter(is_local_ref, bms.items()))

            # Create a local Git branch name for each
            # Mercurial bookmark.
            for key in bms:
                hg_sha  = hex(bms[key])
                git_sha = self.map_git_get(hg_sha)
                self.git.set_ref('refs/heads/' + key, git_sha)
        except AttributeError:
            # No bookmarks extension
            pass

        c = self.map_git_get(hex(self.repo.changelog.tip()))
        self.git.set_ref(self.exportbranch, c)

    def export_hg_tags(self):
        for tag, sha in self.repo.tags().iteritems():
            if tag[-3:] == '^{}':
                continue
            if tag == 'tip':
                continue 
            self.git.set_ref('refs/tags/' + tag, self.map_git_get(hex(sha)))

    # Make sure there's a refs/remotes/remote_name/name
    #           for every refs/heads/name
    def update_remote_references(self, remote_name):
        self.git.set_remote_refs(self.local_heads(), remote_name)

    def local_heads(self):
        def is_local_head(item): return item[0].startswith('refs/heads')
        refs = self.git.get_refs()
        return dict(filter(is_local_head, refs.items()))

    def export_git_objects(self):
        self.ui.status(_("importing Hg objects into Git\n"))
        total = len(self.repo.changelog)
        if total:
          magnitude = int(math.log(total, 10)) + 1
        else:
          magnitude = 1
        for i, rev in enumerate(self.repo.changelog):
            if i%100 == 0:
                self.ui.status(_("at: %*d/%d\n") % (magnitude, i, total))
            
            ctx = self.repo.changectx(rev)
            state = ctx.extra().get('hg-git', None)
            if state == 'octopus':
                self.ui.debug("revision %d is a part of octopus explosion\n" % rev)
                continue
            pgit_sha, already_written = self.export_hg_commit(rev)
            if not already_written:
                self.save_map()

    # convert this commit into git objects
    # go through the manifest, convert all blobs/trees we don't have
    # write the commit object (with metadata info)
    def export_hg_commit(self, rev):
        def is_octopus_part(ctx):
            return ctx.extra().get('hg-git', None) in set(['octopus', 'octopus-done'])

        # return if we've already processed this
        node = self.repo.changelog.lookup(rev)
        phgsha = hex(node)
        pgit_sha = self.map_git_get(phgsha)
        if pgit_sha:
            return pgit_sha, True

        self.ui.status(_("converting revision %s\n") % str(rev))

        # make sure parents are converted first
        ctx = self.repo.changectx(rev)
        extra = ctx.extra()

        parents = []
        if extra.get('hg-git', None) == 'octopus-done':
            # implode octopus parents
            part = ctx
            while is_octopus_part(part):
                (p1, p2) = part.parents()
                assert not is_octopus_part(p1)
                parents.append(p1)
                part = p2
            parents.append(p2)
        else:
            parents = ctx.parents()

        for parent in parents:
            p_rev = parent.rev()
            hgsha = hex(parent.node())
            git_sha = self.map_git_get(hgsha)
            if not p_rev == -1:
                if not git_sha:
                    self.export_hg_commit(p_rev)

        tree_sha, renames = self.write_git_tree(ctx)
        
        commit = {}
        commit['tree'] = tree_sha
        (time, timezone) = ctx.date()

        # hg authors might not have emails
        author = ctx.user()
        if not '>' in author: # TODO : this kills losslessness - die (submodules)?
            author = author + ' <none@none>'
        commit['author'] = author + ' ' + str(int(time)) + ' ' + format_timezone(-timezone)
        message = ctx.description()
        commit['message'] = ctx.description() + "\n"

        if 'committer' in extra:
            # fixup timezone
            (name_timestamp, timezone) = extra['committer'].rsplit(' ', 1)
            try:
                timezone = format_timezone(-int(timezone))
                commit['committer'] = '%s %s' % (name_timestamp, timezone)
            except ValueError:
                self.ui.warn(_("Ignoring committer in extra, invalid timezone in r%s: '%s'.\n") % (rev, timezone))
        if 'encoding' in extra:
            commit['encoding'] = extra['encoding']

        # HG EXTRA INFORMATION
        add_extras = False
        extra_message = ''
        if not ctx.branch() == 'default':
            add_extras = True
            extra_message += "branch : " + ctx.branch() + "\n"

        if renames:
            add_extras = True
            for oldfile, newfile in renames:
                extra_message += "rename : " + oldfile + " => " + newfile + "\n"
            
        if add_extras:
            commit['message'] += "\n--HG--\n" + extra_message

        commit['parents'] = []
        for parent in parents:
            hgsha = hex(parent.node())
            git_sha = self.map_git_get(hgsha)
            if git_sha:
                commit['parents'].append(git_sha)

        commit_sha = self.git.write_commit_hash(commit) # writing new blobs to git
        self.map_set(commit_sha, phgsha)
        return commit_sha, False

    def write_git_tree(self, ctx):
        trees = {}
        man = ctx.manifest()
        renames = []
        for filenm in man.keys():
            # write blob if not in our git database
            fctx = ctx.filectx(filenm)
            rename = fctx.renamed()
            if rename:
                filerename, sha = rename
                renames.append((filerename, filenm))
            is_exec = 'x' in fctx.flags()
            is_link = 'l' in fctx.flags()
            file_id = hex(fctx.filenode())
            blob_sha = self.map_git_get(file_id)
            if not blob_sha:
                blob_sha = self.git.write_blob(fctx.data()) # writing new blobs to git
                self.map_set(blob_sha, file_id)

            parts = filenm.split('/')
            if len(parts) > 1:
                # get filename and path for leading subdir
                filepath = parts[-1:][0]
                dirpath = "/".join([v for v in parts[0:-1]]) + '/'

                # get subdir name and path for parent dir
                parpath = '/'
                nparpath = '/'
                for part in parts[0:-1]:
                    if nparpath == '/':
                        nparpath = part + '/'
                    else:
                        nparpath += part + '/'

                    treeentry = ['tree', part + '/', nparpath]

                    if parpath not in trees:
                        trees[parpath] = []
                    if treeentry not in trees[parpath]:
                        trees[parpath].append( treeentry )

                    parpath = nparpath

                # set file entry
                fileentry = ['blob', filepath, blob_sha, is_exec, is_link]
                if dirpath not in trees:
                    trees[dirpath] = []
                trees[dirpath].append(fileentry)

            else:
                fileentry = ['blob', parts[0], blob_sha, is_exec, is_link]
                if '/' not in trees:
                    trees['/'] = []
                trees['/'].append(fileentry)

        dirs = trees.keys()
        if dirs:
            # sort by tree depth, so we write the deepest trees first
            dirs.sort(lambda a, b: len(b.split('/'))-len(a.split('/')))
            dirs.remove('/')
            dirs.append('/')
        else:
            # manifest is empty => make empty root tree
            trees['/'] = []
            dirs = ['/']

        # write all the trees
        tree_sha = None
        tree_shas = {}
        for dirnm in dirs:
            tree_data = []
            for entry in trees[dirnm]:
                # replace tree path with tree SHA
                if entry[0] == 'tree':
                    sha = tree_shas[entry[2]]
                    entry[2] = sha
                tree_data.append(entry)
            tree_sha = self.git.write_tree_array(tree_data) # writing new trees to git
            tree_shas[dirnm] = tree_sha
        
        return (tree_sha, renames) # should be the last root tree sha

    def remote_head(self, remote_name):
        for head, sha in self.git.remote_refs(remote_name).iteritems():
            if head == 'HEAD':
                return self.map_hg_get(sha)
        return None

    def upload_pack(self, remote_name):
        git_url = self.remote_name_to_url(remote_name)
        client, path = self.get_transport_and_path(git_url)
        changed = self.get_changed_refs
        genpack = self.generate_pack_contents
        try:
            self.ui.status(_("creating and sending data\n"))
            changed_refs = client.send_pack(path, changed, genpack)
            if changed_refs:
                new_refs = {}
                for ref, sha in changed_refs.iteritems():
                    self.ui.status("    "+ remote_name + "::" + ref + " => GIT:" + sha[0:8] + "\n")
                    new_refs[ref] = sha
                self.git.set_remote_refs(new_refs, remote_name)
                self.update_hg_bookmarks(remote_name)
        except:
            # TODO : remove try/except or do something useful here
            raise

    # TODO : for now, we'll just push all heads that match remote heads
    #        * we should have specified push, tracking branches and --all
    # takes a dict of refs:shas from the server and returns what should be
    # pushed up
    def get_changed_refs(self, refs):
        keys = refs.keys()

        changed = {}
        if not keys:
            return None

        # TODO : this is a huge hack
        if keys[0] == 'capabilities^{}': # nothing on the server yet - first push
            changed['refs/heads/master'] = self.git.ref('master')

        tags = self.git.get_tags()
        for tag, sha in tags.iteritems():
            tag_name = 'refs/tags/' + tag
            if tag_name not in refs:
                changed[tag_name] = sha

        for ref_name in keys:
            parts = ref_name.split('/')
            if parts[0] == 'refs': # strip off 'refs/heads'
                if parts[1] == 'heads':
                    head = "/".join([v for v in parts[2:]])
                    local_ref = self.git.ref(ref_name)
                    if local_ref:
                        if not local_ref == refs[ref_name]:
                            changed[ref_name] = local_ref
        
        # Also push any local branches not on the server yet
        for head in self.local_heads():
            if not head in refs:
                ref = self.git.ref(head)
                changed[head] = ref

        return changed

    # takes a list of shas the server wants and shas the server has
    # and generates a list of commit shas we need to push up
    def generate_pack_contents(self, want, have):
        graph_walker = SimpleFetchGraphWalker(want, self.git.get_parents)
        next = graph_walker.next()
        shas = set()
        while next:
            if next in have:
                graph_walker.ack(next)
            else:
                shas.add(next)
            next = graph_walker.next()
        
        seen = []
        
        # so now i have the shas, need to turn them into a list of
        # tuples (sha, path) for ALL the objects i'm sending
        # TODO : don't send blobs or trees they already have
        def get_objects(tree, path):
            changes = list()
            changes.append((tree, path))
            for (mode, name, sha) in tree.entries():
                if mode == 0160000: # TODO : properly handle submodules and document what 57344 means
                    continue
                if sha in seen:
                    continue
                    
                obj = self.git.get_object(sha)
                seen.append(sha)
                if isinstance (obj, Blob):
                    changes.append((obj, path + name))
                elif isinstance(obj, Tree):
                    changes.extend(get_objects(obj, path + name + '/'))
            return changes

        objects = []
        for commit_sha in shas:
            commit = self.git.commit(commit_sha)
            objects.append((commit, 'commit'))
            tree = self.git.get_object(commit.tree)
            objects.extend( get_objects(tree, '/') )

        return objects

    def fetch_pack(self, remote_name):
        git_url = self.remote_name_to_url(remote_name)
        client, path = self.get_transport_and_path(git_url)
        graphwalker = SimpleFetchGraphWalker(self.git.heads().values(), self.git.get_parents)
        f, commit = self.git.object_store.add_pack()
        try:
            determine_wants = self.git.object_store.determine_wants_all
            refs = client.fetch_pack(path, determine_wants, graphwalker, f.write, sys.stdout.write)
            f.close()
            commit()
            if refs:
                self.git.set_remote_refs(refs, remote_name)
            else:
                self.ui.status(_("nothing new on the server\n"))
            return refs
        except:
            f.close()
            raise

    # take refs just fetched, add local tags for all tags not in .hgtags
    def import_local_tags(self, refs):
        keys = refs.keys()
        if not keys:
            return None
        for k in keys[0:]:
            ref_name = k
            parts = k.split('/')
            if (parts[0] == 'refs' and parts[1] == 'tags'):
                ref_name = "/".join([v for v in parts[2:]])
                if ref_name[-3:] == '^{}':
                    ref_name = ref_name[:-3]
                if not ref_name in self.repo.tags():
                    obj = self.git.get_object(refs[k])
                    sha = None
                    if isinstance (obj, Commit): # lightweight
                        sha = self.map_hg_get(refs[k])
                    if isinstance (obj, Tag): # annotated
                        (obj_type, obj_sha) = obj.get_object()
                        obj = self.git.get_object(obj_sha)
                        if isinstance (obj, Commit):                
                            sha = self.map_hg_get(obj_sha)
                    if sha:
                        self.repo.tag(ref_name, hex_to_sha(sha), '', True, None, None)
                    
        
    def import_git_objects(self, remote_name=None, refs=None):
        self.ui.status(_("importing Git objects into Hg\n"))
        # import heads and fetched tags as remote references
        todo = []
        done = set()
        convert_list = {}
        self.renames = {}

        # get a list of all the head shas
        if refs: 
          for head, sha in refs.iteritems():
            todo.append(sha)
        else:
          if remote_name:
              todo = self.git.remote_refs(remote_name).values()[:]
          elif self.importbranch:
              branches = self.importbranch.split(',')
              todo = [self.git.ref(i.strip()) for i in branches]
          else:
              todo = self.git.heads().values()[:]

        # traverse the heads getting a list of all the unique commits
        while todo:
            sha = todo.pop()
            assert isinstance(sha, str)
            if sha in done:
                continue
            done.add(sha)
            obj = self.git.get_object(sha)
            if isinstance (obj, Commit):                
                convert_list[sha] = obj
                todo.extend([p for p in obj.parents if p not in done])
            if isinstance(obj, Tag):
                (obj_type, obj_sha) = obj.get_object()
                obj = self.git.get_object(obj_sha)
                if isinstance (obj, Commit):                
                    convert_list[sha] = obj
                    todo.extend([p for p in obj.parents if p not in done])

        # sort the commits
        commits = toposort.TopoSort(convert_list).items()
        
        # import each of the commits, oldest first
        total = len(commits)
        magnitude = int(math.log(total, 10)) + 1 if total else 1
        for i, csha in enumerate(commits):
            if i%100 == 0:
                self.ui.status(_("at: %*d/%d\n") % (magnitude, i, total))
            commit = convert_list[csha]
            if not self.map_hg_get(csha): # it's already here
                self.import_git_commit(commit)
            else:
                # we need to get rename info for further upstream
                self.pseudo_import_git_commit(commit)

        self.update_hg_bookmarks(remote_name)

    def update_hg_bookmarks(self, remote_name):
        try:
            bms = bookmarks.parse(self.repo)
            if remote_name:
<<<<<<< HEAD
                heads = self.git.remote_refs(remote_name)
            else:
                branches = self.bookbranch.split(',')
                heads = dict((i, self.git.ref(i.strip())) for i in branches)

            base_name = (remote_name + '/') if remote_name else '' 

            for head, sha in heads.iteritems():
                if not sha:
                    self.ui.warn(_("Could not resolve head %s.\n") % head)
                    continue
                hgsha = hex_to_sha(self.map_hg_get(sha))
                if not head == 'HEAD':
                    bms[base_name + head] = hgsha
            if heads:
                bookmarks.write(self.repo, bms)
=======
                template = remote_name+'/%s'
                refs = self.git.remote_refs(remote_name)
            else:
                template = '%s'
                refs = self.git.heads()
            for head, sha in refs.iteritems():
                hgsha = hex_to_sha(self.map_hg_get(sha))
                if not head == 'HEAD':
                    bms[template % head] = hgsha
            bookmarks.write(self.repo, bms)
>>>>>>> 107a3070
        except AttributeError:
            self.ui.warn(_('creating bookmarks failed, do you have'
                         ' bookmarks enabled?\n'))

    def convert_git_int_mode(self, mode):
	# TODO : make these into constants
        convert = {
         0100644: '',
         0100755: 'x',
         0120000: 'l'}
        if mode in convert:
            return convert[mode]
        return ''

    def extract_hg_metadata(self, message):
        split = message.split("\n\n--HG--\n", 1)
        renames = {}
        branch = False
        if len(split) == 2:
            message, meta = split
            lines = meta.split("\n")
            for line in lines:
                if line == '':
                    continue 
                
                command, data = line.split(" : ", 1)
                if command == 'rename':
                    before, after = data.split(" => ", 1)
                    renames[after] = before
                if command == 'branch':
                    branch = data
        return (message, renames, branch)

    def pseudo_import_git_commit(self, commit):
        (strip_message, hg_renames, hg_branch) = self.extract_hg_metadata(commit.message)
        cs = self.map_hg_get(commit.id)
        p1 = nullid
        p2 = nullid
        if len(commit.parents) > 0:
            sha = commit.parents[0]
            p1 = self.map_hg_get(sha)
        if len(commit.parents) > 1:
            sha = commit.parents[1]
            p2 = self.map_hg_get(sha)
        if len(commit.parents) > 2:
            # TODO : map extra parents to the extras file
            pass
        # saving rename info
        if (not (p2 == nullid) or (p1 == nullid)):
            self.renames[cs] = {}
        else:
            self.renames[cs] = self.renames[p1].copy()

        self.renames[cs].update(hg_renames)
    
    def import_git_commit(self, commit):
        self.ui.debug(_("importing: %s\n") % commit.id)
        # TODO : Do something less coarse-grained than try/except on the
        #        get_file call for removed files
        
        (strip_message, hg_renames, hg_branch) = self.extract_hg_metadata(commit.message)
        
        # get a list of the changed, added, removed files
        files = self.git.get_files_changed(commit)

        date = (commit.author_time, -commit.author_timezone)
        text = strip_message

        def getfilectx(repo, memctx, f):
            try:
                (mode, sha, data) = self.git.get_file(commit, f)
                e = self.convert_git_int_mode(mode)
            except TypeError:
                raise IOError()
            if f in hg_renames:
                copied_path = hg_renames[f]
            else:
                copied_path = None
            return context.memfilectx(f, data, 'l' in e, 'x' in e, copied_path)

        gparents = map(self.map_hg_get, commit.parents)
        p1, p2 = (nullid, nullid)
        octopus = False

        if len(gparents) > 1:
            # merge, possibly octopus
            def commit_octopus(p1, p2):
                ctx = context.memctx(self.repo, (p1, p2), text, files, getfilectx,
                                     commit.author, date, {'hg-git': 'octopus'})
                return hex(self.repo.commitctx(ctx))

            octopus = len(gparents) > 2
            p2 = gparents.pop()
            p1 = gparents.pop()
            while len(gparents) > 0:
                p2 = commit_octopus(p1, p2)
                p1 = gparents.pop()
        else:
            if gparents:
                p1 = gparents.pop()

            # wierd hack for explicit file renames in first but not second branch
            if not (p2 == nullid):
                vals = [item for item in self.renames[p1].values() if not item in self.renames[p2].values()]
                for removefile in vals:
                    files.remove(removefile)
        extra = {}

        # if named branch, add to extra
        if hg_branch:
            extra['branch'] = hg_branch

        # if committer is different than author, add it to extra
        if not commit._author_raw == commit._committer_raw:
            extra['committer'] = "%s %d %d" % (commit.committer, commit.commit_time, -commit.commit_timezone)

        if commit._encoding:
            extra['encoding'] = commit._encoding

        if hg_branch:
            extra['branch'] = hg_branch

        if octopus:
            extra['hg-git'] ='octopus-done'

        ctx = context.memctx(self.repo, (p1, p2), text, files, getfilectx,
                             commit.author, date, extra)
        node = self.repo.commitctx(ctx)

        # save changeset to mapping file
        cs = hex(node)
        self.map_set(commit.id, cs)
        
        # saving rename info
        if (not (p2 == nullid) or (p1 == nullid)):
            self.renames[cs] = {}
        else:
            self.renames[cs] = self.renames[p1].copy()
            
        self.renames[cs].update(hg_renames)
        

    def check_bookmarks(self):
        if self.ui.config('extensions', 'hgext.bookmarks') is not None:
            self.ui.warn("YOU NEED TO SETUP BOOKMARKS\n")

    def get_transport_and_path(self, uri):
        from dulwich.client import TCPGitClient, SSHGitClient, SubprocessGitClient
        for handler, transport in (("git://", TCPGitClient), ("git@", SSHGitClient), ("git+ssh://", SSHGitClient)):
            if uri.startswith(handler):
                if handler == 'git@':
                    host, path = uri[len(handler):].split(":", 1)
                    host = 'git@' + host
                else:
                    host, path = uri[len(handler):].split("/", 1)
                return transport(host), '/' + path
        # if its not git or git+ssh, try a local url..
        return SubprocessGitClient(), uri

    def clear(self):
        mapfile = self.repo.join(self.mapfile)
        if os.path.exists(self.gitdir):
            for root, dirs, files in os.walk(self.gitdir, topdown=False):
                for name in files:
                    os.remove(os.path.join(root, name))
                for name in dirs:
                    os.rmdir(os.path.join(root, name))
            os.rmdir(self.gitdir)
        if os.path.exists(mapfile):
            os.remove(mapfile)<|MERGE_RESOLUTION|>--- conflicted
+++ resolved
@@ -593,7 +593,6 @@
         try:
             bms = bookmarks.parse(self.repo)
             if remote_name:
-<<<<<<< HEAD
                 heads = self.git.remote_refs(remote_name)
             else:
                 branches = self.bookbranch.split(',')
@@ -610,18 +609,7 @@
                     bms[base_name + head] = hgsha
             if heads:
                 bookmarks.write(self.repo, bms)
-=======
-                template = remote_name+'/%s'
-                refs = self.git.remote_refs(remote_name)
-            else:
-                template = '%s'
-                refs = self.git.heads()
-            for head, sha in refs.iteritems():
-                hgsha = hex_to_sha(self.map_hg_get(sha))
-                if not head == 'HEAD':
-                    bms[template % head] = hgsha
-            bookmarks.write(self.repo, bms)
->>>>>>> 107a3070
+
         except AttributeError:
             self.ui.warn(_('creating bookmarks failed, do you have'
                          ' bookmarks enabled?\n'))

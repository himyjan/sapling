--- conflicted
+++ resolved
@@ -57,18 +57,16 @@
 def dumbencode(s, cmd):
     return s.replace('\r\n', '\n')
 
-<<<<<<< HEAD
-def clevertest(s, cmd):
-    if '\0' in s: return False
-    return True
-=======
 def macdumbdecode(s, cmd, **kwargs):
     checknewline(s, '\r', **kwargs)
     return s.replace('\n', '\r')
 
 def macdumbencode(s, cmd):
     return s.replace('\r', '\n')
->>>>>>> 5cbeea72
+
+def clevertest(s, cmd):
+    if '\0' in s: return False
+    return True
 
 def cleverdecode(s, cmd, **kwargs):
     if clevertest(s, cmd):
@@ -81,14 +79,14 @@
     return s
 
 def macdecode(s, cmd, **kwargs):
-    if util.binary(s):
-        return s
-    return macdumbdecode(s, cmd, **kwargs)
+    if clevertest(s, cmd):
+        return macdumbdecode(s, cmd, **kwargs)
+    return s
 
 def macencode(s, cmd):
-    if util.binary(s):
-        return s
-    return macdumbencode(s, cmd)
+    if clevertest(s, cmd):
+        return macdumbencode(s, cmd)
+    return s
 
 _filters = {
     'dumbdecode:': dumbdecode,
@@ -109,11 +107,7 @@
             if f not in c:
                 continue
             data = c[f].data()
-<<<<<<< HEAD
-            if '\0' not in data and '\r\n' in data:
-=======
-            if not util.binary(data) and newline in data:
->>>>>>> 5cbeea72
+            if '\0' not in data and newline in data:
                 if not halt:
                     ui.warn(_('Attempt to commit or push text file(s) '
                               'using %s line endings\n') %

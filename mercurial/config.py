# config.py - configuration parsing for Mercurial
#
#  Copyright 2009 Matt Mackall <mpm@selenic.com> and others
#
# This software may be used and distributed according to the terms of the
# GNU General Public License version 2 or any later version.

from i18n import _
import error, util
import os, errno

class sortdict(dict):
    'a simple sorted dictionary'
    def __init__(self, data=None):
        self._list = []
        if data:
            self.update(data)
    def copy(self):
        return sortdict(self)
    def __setitem__(self, key, val):
        if key in self:
            self._list.remove(key)
        self._list.append(key)
        dict.__setitem__(self, key, val)
    def __iter__(self):
        return self._list.__iter__()
    def update(self, src):
        for k in src:
            self[k] = src[k]
    def clear(self):
        dict.clear(self)
        self._list = []
    def items(self):
        return [(k, self[k]) for k in self._list]
    def __delitem__(self, key):
        dict.__delitem__(self, key)
        self._list.remove(key)
    def keys(self):
        return self._list
    def iterkeys(self):
        return self._list.__iter__()

class config(object):
    def __init__(self, data=None):
        self._data = {}
        self._source = {}
        if data:
            for k in data._data:
                self._data[k] = data[k].copy()
            self._source = data._source.copy()
    def copy(self):
        return config(self)
    def __contains__(self, section):
        return section in self._data
    def __getitem__(self, section):
        return self._data.get(section, {})
    def __iter__(self):
        for d in self.sections():
            yield d
    def update(self, src):
        for s in src:
            if s not in self:
                self._data[s] = sortdict()
            self._data[s].update(src._data[s])
        self._source.update(src._source)
    def get(self, section, item, default=None):
        return self._data.get(section, {}).get(item, default)

    def backup(self, section, item):
<<<<<<< HEAD
        """return a tuple allowing restore to reinstall previous values
=======
        """return a tuple allowing restore to reinstall a previous value
>>>>>>> 637d93cc

        The main reason we need it is because it handles the "no data" case.
        """
        try:
            value = self._data[section][item]
            source = self.source(section, item)
            return (section, item, value, source)
        except KeyError:
            return (section, item)

    def source(self, section, item):
        return self._source.get((section, item), "")
    def sections(self):
        return sorted(self._data.keys())
    def items(self, section):
        return self._data.get(section, {}).items()
    def set(self, section, item, value, source=""):
        if section not in self:
            self._data[section] = sortdict()
        self._data[section][item] = value
        self._source[(section, item)] = source

    def restore(self, data):
        """restore data returned by self.backup"""
        if len(data) == 4:
            # restore old data
            section, item, value, source = data
            self._data[section][item] = value
            self._source[(section, item)] = source
        else:
            # no data before, remove everything
            section, item = data
            if section in self._data:
                del self._data[section][item]
            self._source.pop((section, item), None)

    def parse(self, src, data, sections=None, remap=None, include=None):
        sectionre = util.compilere(r'\[([^\[]+)\]')
        itemre = util.compilere(r'([^=\s][^=]*?)\s*=\s*(.*\S|)')
        contre = util.compilere(r'\s+(\S|\S.*\S)\s*$')
        emptyre = util.compilere(r'(;|#|\s*$)')
        commentre = util.compilere(r'(;|#)')
        unsetre = util.compilere(r'%unset\s+(\S+)')
        includere = util.compilere(r'%include\s+(\S|\S.*\S)\s*$')
        section = ""
        item = None
        line = 0
        cont = False

        for l in data.splitlines(True):
            line += 1
            if line == 1 and l.startswith('\xef\xbb\xbf'):
                # Someone set us up the BOM
                l = l[3:]
            if cont:
                if commentre.match(l):
                    continue
                m = contre.match(l)
                if m:
                    if sections and section not in sections:
                        continue
                    v = self.get(section, item) + "\n" + m.group(1)
                    self.set(section, item, v, "%s:%d" % (src, line))
                    continue
                item = None
                cont = False
            m = includere.match(l)
            if m:
                inc = util.expandpath(m.group(1))
                base = os.path.dirname(src)
                inc = os.path.normpath(os.path.join(base, inc))
                if include:
                    try:
                        include(inc, remap=remap, sections=sections)
                    except IOError, inst:
                        if inst.errno != errno.ENOENT:
                            raise error.ParseError(_("cannot include %s (%s)")
                                                   % (inc, inst.strerror),
                                                   "%s:%s" % (src, line))
                continue
            if emptyre.match(l):
                continue
            m = sectionre.match(l)
            if m:
                section = m.group(1)
                if remap:
                    section = remap.get(section, section)
                if section not in self:
                    self._data[section] = sortdict()
                continue
            m = itemre.match(l)
            if m:
                item = m.group(1)
                cont = True
                if sections and section not in sections:
                    continue
                self.set(section, item, m.group(2), "%s:%d" % (src, line))
                continue
            m = unsetre.match(l)
            if m:
                name = m.group(1)
                if sections and section not in sections:
                    continue
                if self.get(section, name) is not None:
                    del self._data[section][name]
                continue

            raise error.ParseError(l.rstrip(), ("%s:%s" % (src, line)))

    def read(self, path, fp=None, sections=None, remap=None):
        if not fp:
            fp = util.posixfile(path)
        self.parse(path, fp.read(), sections, remap, self.read)<|MERGE_RESOLUTION|>--- conflicted
+++ resolved
@@ -67,11 +67,7 @@
         return self._data.get(section, {}).get(item, default)
 
     def backup(self, section, item):
-<<<<<<< HEAD
-        """return a tuple allowing restore to reinstall previous values
-=======
         """return a tuple allowing restore to reinstall a previous value
->>>>>>> 637d93cc
 
         The main reason we need it is because it handles the "no data" case.
         """

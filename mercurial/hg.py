# hg.py - repository classes for mercurial
#
# Copyright 2005 Matt Mackall <mpm@selenic.com>
#
# This software may be used and distributed according to the terms
# of the GNU General Public License, incorporated herein by reference.

import sys, struct, os
import util
from revlog import *
from demandload import *
demandload(globals(), "re lock urllib urllib2 transaction time socket")
<<<<<<< HEAD
demandload(globals(), "tempfile httprangereader bdiff urlparse")
demandload(globals(), "bisect errno select stat")
=======
demandload(globals(), "tempfile httprangereader bdiff urlparse stat")
demandload(globals(), "bisect select")
>>>>>>> 50514628

class filelog(revlog):
    def __init__(self, opener, path):
        revlog.__init__(self, opener,
                        os.path.join("data", self.encodedir(path + ".i")),
                        os.path.join("data", self.encodedir(path + ".d")))

    # This avoids a collision between a file named foo and a dir named
    # foo.i or foo.d
    def encodedir(self, path):
        return (path
                .replace(".hg/", ".hg.hg/")
                .replace(".i/", ".i.hg/")
                .replace(".d/", ".d.hg/"))

    def decodedir(self, path):
        return (path
                .replace(".d.hg/", ".d/")
                .replace(".i.hg/", ".i/")
                .replace(".hg.hg/", ".hg/"))

    def read(self, node):
        t = self.revision(node)
        if not t.startswith('\1\n'):
            return t
        s = t.find('\1\n', 2)
        return t[s+2:]

    def readmeta(self, node):
        t = self.revision(node)
        if not t.startswith('\1\n'):
            return t
        s = t.find('\1\n', 2)
        mt = t[2:s]
        for l in mt.splitlines():
            k, v = l.split(": ", 1)
            m[k] = v
        return m

    def add(self, text, meta, transaction, link, p1=None, p2=None):
        if meta or text.startswith('\1\n'):
            mt = ""
            if meta:
                mt = [ "%s: %s\n" % (k, v) for k,v in meta.items() ]
            text = "\1\n" + "".join(mt) + "\1\n" + text
        return self.addrevision(text, transaction, link, p1, p2)

    def annotate(self, node):

        def decorate(text, rev):
            return ([rev] * len(text.splitlines()), text)

        def pair(parent, child):
            for a1, a2, b1, b2 in bdiff.blocks(parent[1], child[1]):
                child[0][b1:b2] = parent[0][a1:a2]
            return child

        # find all ancestors
        needed = {node:1}
        visit = [node]
        while visit:
            n = visit.pop(0)
            for p in self.parents(n):
                if p not in needed:
                    needed[p] = 1
                    visit.append(p)
                else:
                    # count how many times we'll use this
                    needed[p] += 1

        # sort by revision which is a topological order
        visit = [ (self.rev(n), n) for n in needed.keys() ]
        visit.sort()
        hist = {}

        for r,n in visit:
            curr = decorate(self.read(n), self.linkrev(n))
            for p in self.parents(n):
                if p != nullid:
                    curr = pair(hist[p], curr)
                    # trim the history of unneeded revs
                    needed[p] -= 1
                    if not needed[p]:
                        del hist[p]
            hist[n] = curr

        return zip(hist[n][0], hist[n][1].splitlines(1))

class manifest(revlog):
    def __init__(self, opener):
        self.mapcache = None
        self.listcache = None
        self.addlist = None
        revlog.__init__(self, opener, "00manifest.i", "00manifest.d")

    def read(self, node):
        if node == nullid: return {} # don't upset local cache
        if self.mapcache and self.mapcache[0] == node:
            return self.mapcache[1]
        text = self.revision(node)
        map = {}
        flag = {}
        self.listcache = (text, text.splitlines(1))
        for l in self.listcache[1]:
            (f, n) = l.split('\0')
            map[f] = bin(n[:40])
            flag[f] = (n[40:-1] == "x")
        self.mapcache = (node, map, flag)
        return map

    def readflags(self, node):
        if node == nullid: return {} # don't upset local cache
        if not self.mapcache or self.mapcache[0] != node:
            self.read(node)
        return self.mapcache[2]

    def diff(self, a, b):
        # this is sneaky, as we're not actually using a and b
        if self.listcache and self.addlist and self.listcache[0] == a:
            d = mdiff.diff(self.listcache[1], self.addlist, 1)
            if mdiff.patch(a, d) != b:
                sys.stderr.write("*** sortdiff failed, falling back ***\n")
                return mdiff.textdiff(a, b)
            return d
        else:
            return mdiff.textdiff(a, b)

    def add(self, map, flags, transaction, link, p1=None, p2=None,
            changed=None):
        # directly generate the mdiff delta from the data collected during
        # the bisect loop below
        def gendelta(delta):
            i = 0
            result = []
            while i < len(delta):
                start = delta[i][2]
                end = delta[i][3]
                l = delta[i][4]
                if l == None:
                    l = ""
                while i < len(delta) - 1 and start <= delta[i+1][2] \
                          and end >= delta[i+1][2]:
                    if delta[i+1][3] > end:
                        end = delta[i+1][3]
                    if delta[i+1][4]:
                        l += delta[i+1][4]
                    i += 1
                result.append(struct.pack(">lll", start, end, len(l)) +  l)
                i += 1
            return result

        # apply the changes collected during the bisect loop to our addlist
        def addlistdelta(addlist, delta):
            # apply the deltas to the addlist.  start from the bottom up
            # so changes to the offsets don't mess things up.
            i = len(delta)
            while i > 0:
                i -= 1
                start = delta[i][0]
                end = delta[i][1]
                if delta[i][4]:
                    addlist[start:end] = [delta[i][4]]
                else:
                    del addlist[start:end]
            return addlist

        # calculate the byte offset of the start of each line in the
        # manifest
        def calcoffsets(addlist):
            offsets = [0] * (len(addlist) + 1)
            offset = 0
            i = 0
            while i < len(addlist):
                offsets[i] = offset
                offset += len(addlist[i])
                i += 1
            offsets[i] = offset
            return offsets

        # if we're using the listcache, make sure it is valid and
        # parented by the same node we're diffing against
        if not changed or not self.listcache or not p1 or \
               self.mapcache[0] != p1:
            files = map.keys()
            files.sort()

            self.addlist = ["%s\000%s%s\n" %
                            (f, hex(map[f]), flags[f] and "x" or '')
                            for f in files]
            cachedelta = None
        else:
            addlist = self.listcache[1]

            # find the starting offset for each line in the add list
            offsets = calcoffsets(addlist)

            # combine the changed lists into one list for sorting
            work = [[x, 0] for x in changed[0]]
            work[len(work):] = [[x, 1] for x in changed[1]]
            work.sort()

            delta = []
            bs = 0

            for w in work:
                f = w[0]
                # bs will either be the index of the item or the insert point
                bs = bisect.bisect(addlist, f, bs)
                if bs < len(addlist):
                    fn = addlist[bs][:addlist[bs].index('\0')]
                else:
                    fn = None
                if w[1] == 0:
                    l = "%s\000%s%s\n" % (f, hex(map[f]),
                                          flags[f] and "x" or '')
                else:
                    l = None
                start = bs
                if fn != f:
                    # item not found, insert a new one
                    end = bs
                    if w[1] == 1:
                        sys.stderr.write("failed to remove %s from manifest\n"
                                         % f)
                        sys.exit(1)
                else:
                    # item is found, replace/delete the existing line
                    end = bs + 1
                delta.append([start, end, offsets[start], offsets[end], l])

            self.addlist = addlistdelta(addlist, delta)
            if self.mapcache[0] == self.tip():
                cachedelta = "".join(gendelta(delta))
            else:
                cachedelta = None

        text = "".join(self.addlist)
        if cachedelta and mdiff.patch(self.listcache[0], cachedelta) != text:
            sys.stderr.write("manifest delta failure\n")
            sys.exit(1)
        n = self.addrevision(text, transaction, link, p1, p2, cachedelta)
        self.mapcache = (n, map, flags)
        self.listcache = (text, self.addlist)
        self.addlist = None

        return n

class changelog(revlog):
    def __init__(self, opener):
        revlog.__init__(self, opener, "00changelog.i", "00changelog.d")

    def extract(self, text):
        if not text:
            return (nullid, "", "0", [], "")
        last = text.index("\n\n")
        desc = text[last + 2:]
        l = text[:last].splitlines()
        manifest = bin(l[0])
        user = l[1]
        date = l[2]
        files = l[3:]
        return (manifest, user, date, files, desc)

    def read(self, node):
        return self.extract(self.revision(node))

    def add(self, manifest, list, desc, transaction, p1=None, p2=None,
                  user=None, date=None):
        date = date or "%d %d" % (time.time(), time.timezone)
        list.sort()
        l = [hex(manifest), user, date] + list + ["", desc]
        text = "\n".join(l)
        return self.addrevision(text, transaction, self.count(), p1, p2)

class dirstate:
    def __init__(self, opener, ui, root):
        self.opener = opener
        self.root = root
        self.dirty = 0
        self.ui = ui
        self.map = None
        self.pl = None
        self.copies = {}
        self.ignorefunc = None

    def wjoin(self, f):
        return os.path.join(self.root, f)

    def getcwd(self):
        cwd = os.getcwd()
        if cwd == self.root: return ''
        return cwd[len(self.root) + 1:]

    def ignore(self, f):
        if not self.ignorefunc:
            bigpat = []
            try:
                l = file(self.wjoin(".hgignore"))
                for pat in l:
                    if pat != "\n":
			p = pat[:-1]
                        try:
                            re.compile(p)
                        except:
                            self.ui.warn("ignoring invalid ignore"
                                         + " regular expression '%s'\n" % p)
                        else:
                            bigpat.append(p)
            except IOError: pass

            if bigpat:
                s = "(?:%s)" % (")|(?:".join(bigpat))
                r = re.compile(s)
                self.ignorefunc = r.search
            else:
                self.ignorefunc = util.never

        return self.ignorefunc(f)

    def __del__(self):
        if self.dirty:
            self.write()

    def __getitem__(self, key):
        try:
            return self.map[key]
        except TypeError:
            self.read()
            return self[key]

    def __contains__(self, key):
        if not self.map: self.read()
        return key in self.map

    def parents(self):
        if not self.pl:
            self.read()
        return self.pl

    def markdirty(self):
        if not self.dirty:
            self.dirty = 1

    def setparents(self, p1, p2 = nullid):
        self.markdirty()
        self.pl = p1, p2

    def state(self, key):
        try:
            return self[key][0]
        except KeyError:
            return "?"

    def read(self):
        if self.map is not None: return self.map

        self.map = {}
        self.pl = [nullid, nullid]
        try:
            st = self.opener("dirstate").read()
            if not st: return
        except: return

        self.pl = [st[:20], st[20: 40]]

        pos = 40
        while pos < len(st):
            e = struct.unpack(">cllll", st[pos:pos+17])
            l = e[4]
            pos += 17
            f = st[pos:pos + l]
            if '\0' in f:
                f, c = f.split('\0')
                self.copies[f] = c
            self.map[f] = e[:4]
            pos += l

    def copy(self, source, dest):
        self.read()
        self.markdirty()
        self.copies[dest] = source

    def copied(self, file):
        return self.copies.get(file, None)

    def update(self, files, state, **kw):
        ''' current states:
        n  normal
        m  needs merging
        r  marked for removal
        a  marked for addition'''

        if not files: return
        self.read()
        self.markdirty()
        for f in files:
            if state == "r":
                self.map[f] = ('r', 0, 0, 0)
            else:
                s = os.stat(os.path.join(self.root, f))
                st_size = kw.get('st_size', s.st_size)
                st_mtime = kw.get('st_mtime', s.st_mtime)
                self.map[f] = (state, s.st_mode, st_size, st_mtime)

    def forget(self, files):
        if not files: return
        self.read()
        self.markdirty()
        for f in files:
            try:
                del self.map[f]
            except KeyError:
                self.ui.warn("not in dirstate: %s!\n" % f)
                pass

    def clear(self):
        self.map = {}
        self.markdirty()

    def write(self):
        st = self.opener("dirstate", "w")
        st.write("".join(self.pl))
        for f, e in self.map.items():
            c = self.copied(f)
            if c:
                f = f + "\0" + c
            e = struct.pack(">cllll", e[0], e[1], e[2], e[3], len(f))
            st.write(e + f)
        self.dirty = 0

    def filterfiles(self, files):
        ret = {}
        unknown = []

        for x in files:
            if x is '.':
                return self.map.copy()
            if x not in self.map:
                unknown.append(x)
            else:
                ret[x] = self.map[x]
                
        if not unknown:
            return ret

        b = self.map.keys()
        b.sort()
        blen = len(b)

        for x in unknown:
            bs = bisect.bisect(b, x)
            if bs != 0 and  b[bs-1] == x: 
                ret[x] = self.map[x]
                continue
            while bs < blen:
                s = b[bs]
                if len(s) > len(x) and s.startswith(x) and s[len(x)] == '/':
                    ret[s] = self.map[s]
                else:
                    break
                bs += 1
        return ret

    def walk(self, files = None, match = util.always, dc=None):
        self.read()

        # walk all files by default
        if not files:
            files = [self.root]
            if not dc:
                dc = self.map.copy()
        elif not dc:
            dc = self.filterfiles(files)
                    
        known = {'.hg': 1}
        def seen(fn):
            if fn in known: return True
            known[fn] = 1
        def traverse():
            for ff in util.unique(files):
                f = os.path.join(self.root, ff)
                try:
                    st = os.stat(f)
                except OSError, inst:
                    if ff not in dc: self.ui.warn('%s: %s\n' % (
                        util.pathto(self.getcwd(), ff),
                        inst.strerror))
                    continue
                if stat.S_ISDIR(st.st_mode):
                    for dir, subdirs, fl in os.walk(f):
                        d = dir[len(self.root) + 1:]
                        nd = util.normpath(d)
                        if nd == '.': nd = ''
                        if seen(nd):
                            subdirs[:] = []
                            continue
                        for sd in subdirs:
                            ds = os.path.join(nd, sd +'/')
                            if self.ignore(ds) or not match(ds):
                                subdirs.remove(sd)
                        subdirs.sort()
                        fl.sort()
                        for fn in fl:
                            fn = util.pconvert(os.path.join(d, fn))
                            yield 'f', fn
                elif stat.S_ISREG(st.st_mode):
                    yield 'f', ff
                else:
                    kind = 'unknown'
                    if stat.S_ISCHR(st.st_mode): kind = 'character device'
                    elif stat.S_ISBLK(st.st_mode): kind = 'block device'
                    elif stat.S_ISFIFO(st.st_mode): kind = 'fifo'
                    elif stat.S_ISLNK(st.st_mode): kind = 'symbolic link'
                    elif stat.S_ISSOCK(st.st_mode): kind = 'socket'
                    self.ui.warn('%s: unsupported file type (type is %s)\n' % (
                        util.pathto(self.getcwd(), ff),
                        kind))

            ks = dc.keys()
            ks.sort()
            for k in ks:
                yield 'm', k

        # yield only files that match: all in dirstate, others only if
        # not in .hgignore

        for src, fn in util.unique(traverse()):
            fn = util.normpath(fn)
            if seen(fn): continue
            if fn not in dc and self.ignore(fn):
                continue
            if match(fn):
                yield src, fn

    def changes(self, files=None, match=util.always):
        self.read()
<<<<<<< HEAD
        if not files:
            dc = self.map.copy()
        else:
            dc = self.filterfiles(files)
        lookup, changed, added, unknown = [], [], [], []

        for src, fn in self.walk(files, match, dc=dc):
            try: s = os.stat(os.path.join(self.root, fn))
            except: continue

            if fn in dc:
                c = dc[fn]
=======
        dc = self.map.copy()
        lookup, modified, added, unknown = [], [], [], []
        removed, deleted = [], []

        for src, fn in self.walk(files, match):
            try:
                s = os.stat(os.path.join(self.root, fn))
            except OSError:
                continue
            if not stat.S_ISREG(s.st_mode):
                continue
            c = dc.get(fn)
            if c:
>>>>>>> 50514628
                del dc[fn]
                if c[0] == 'm':
                    modified.append(fn)
                elif c[0] == 'a':
                    added.append(fn)
                elif c[0] == 'r':
                    unknown.append(fn)
                elif c[2] != s.st_size or (c[1] ^ s.st_mode) & 0100:
                    modified.append(fn)
                elif c[3] != s.st_mtime:
                    lookup.append(fn)
            else:
                unknown.append(fn)

        for fn, c in [(fn, c) for fn, c in dc.items() if match(fn)]:
            if c[0] == 'r':
                removed.append(fn)
            else:
                deleted.append(fn)
        return (lookup, modified, added, removed + deleted, unknown)

# used to avoid circular references so destructors work
def opener(base):
    p = base
    def o(path, mode="r"):
        if p.startswith("http://"):
            f = os.path.join(p, urllib.quote(path))
            return httprangereader.httprangereader(f)

        f = os.path.join(p, path)

        mode += "b" # for that other OS

        if mode[0] != "r":
            try:
                s = os.stat(f)
            except OSError:
                d = os.path.dirname(f)
                if not os.path.isdir(d):
                    os.makedirs(d)
            else:
                if s.st_nlink > 1:
                    file(f + ".tmp", "wb").write(file(f, "rb").read())
                    util.rename(f+".tmp", f)

        return file(f, mode)

    return o

class RepoError(Exception): pass

class localrepository:
    def __init__(self, ui, path=None, create=0):
        self.remote = 0
        if path and path.startswith("http://"):
            self.remote = 1
            self.path = path
        else:
            if not path:
                p = os.getcwd()
                while not os.path.isdir(os.path.join(p, ".hg")):
                    oldp = p
                    p = os.path.dirname(p)
                    if p == oldp: raise RepoError("no repo found")
                path = p
            self.path = os.path.join(path, ".hg")

            if not create and not os.path.isdir(self.path):
                raise RepoError("repository %s not found" % self.path)

        self.root = path
        self.ui = ui

        if create:
            os.mkdir(self.path)
            os.mkdir(self.join("data"))

        self.opener = opener(self.path)
        self.wopener = opener(self.root)
        self.manifest = manifest(self.opener)
        self.changelog = changelog(self.opener)
        self.tagscache = None
        self.nodetagscache = None

        if not self.remote:
            self.dirstate = dirstate(self.opener, ui, self.root)
            try:
                self.ui.readconfig(self.opener("hgrc"))
            except IOError: pass

    def hook(self, name, **args):
        s = self.ui.config("hooks", name)
        if s:
            self.ui.note("running hook %s: %s\n" % (name, s))
            old = {}
            for k, v in args.items():
                k = k.upper()
                old[k] = os.environ.get(k, None)
                os.environ[k] = v

            r = os.system(s)

            for k, v in old.items():
                if v != None:
                    os.environ[k] = v
                else:
                    del os.environ[k]

            if r:
                self.ui.warn("abort: %s hook failed with status %d!\n" %
                             (name, r))
                return False
        return True

    def tags(self):
        '''return a mapping of tag to node'''
        if not self.tagscache:
            self.tagscache = {}
            def addtag(self, k, n):
                try:
                    bin_n = bin(n)
                except TypeError:
                    bin_n = ''
                self.tagscache[k.strip()] = bin_n

            try:
                # read each head of the tags file, ending with the tip
                # and add each tag found to the map, with "newer" ones
                # taking precedence
                fl = self.file(".hgtags")
                h = fl.heads()
                h.reverse()
                for r in h:
                    for l in fl.revision(r).splitlines():
                        if l:
                            n, k = l.split(" ", 1)
                            addtag(self, k, n)
            except KeyError:
                pass

            try:
                f = self.opener("localtags")
                for l in f:
                    n, k = l.split(" ", 1)
                    addtag(self, k, n)
            except IOError:
                pass

            self.tagscache['tip'] = self.changelog.tip()

        return self.tagscache

    def tagslist(self):
        '''return a list of tags ordered by revision'''
        l = []
        for t, n in self.tags().items():
            try:
                r = self.changelog.rev(n)
            except:
                r = -2 # sort to the beginning of the list if unknown
            l.append((r,t,n))
        l.sort()
        return [(t,n) for r,t,n in l]

    def nodetags(self, node):
        '''return the tags associated with a node'''
        if not self.nodetagscache:
            self.nodetagscache = {}
            for t,n in self.tags().items():
                self.nodetagscache.setdefault(n,[]).append(t)
        return self.nodetagscache.get(node, [])

    def lookup(self, key):
        try:
            return self.tags()[key]
        except KeyError:
            try:
                return self.changelog.lookup(key)
            except:
                raise RepoError("unknown revision '%s'" % key)

    def dev(self):
        if self.remote: return -1
        return os.stat(self.path).st_dev

    def join(self, f):
        return os.path.join(self.path, f)

    def wjoin(self, f):
        return os.path.join(self.root, f)

    def file(self, f):
        if f[0] == '/': f = f[1:]
        return filelog(self.opener, f)

    def getcwd(self):
        return self.dirstate.getcwd()

    def wfile(self, f, mode='r'):
        return self.wopener(f, mode)

    def transaction(self):
        # save dirstate for undo
        try:
            ds = self.opener("dirstate").read()
        except IOError:
            ds = ""
        self.opener("journal.dirstate", "w").write(ds)

        def after():
            util.rename(self.join("journal"), self.join("undo"))
            util.rename(self.join("journal.dirstate"),
                        self.join("undo.dirstate"))

        return transaction.transaction(self.ui.warn, self.opener,
                                       self.join("journal"), after)

    def recover(self):
        lock = self.lock()
        if os.path.exists(self.join("journal")):
            self.ui.status("rolling back interrupted transaction\n")
            return transaction.rollback(self.opener, self.join("journal"))
        else:
            self.ui.warn("no interrupted transaction available\n")

    def undo(self):
        lock = self.lock()
        if os.path.exists(self.join("undo")):
            self.ui.status("rolling back last transaction\n")
            transaction.rollback(self.opener, self.join("undo"))
            self.dirstate = None
            util.rename(self.join("undo.dirstate"), self.join("dirstate"))
            self.dirstate = dirstate(self.opener, self.ui, self.root)
        else:
            self.ui.warn("no undo information available\n")

    def lock(self, wait = 1):
        try:
            return lock.lock(self.join("lock"), 0)
        except lock.LockHeld, inst:
            if wait:
                self.ui.warn("waiting for lock held by %s\n" % inst.args[0])
                return lock.lock(self.join("lock"), wait)
            raise inst

    def rawcommit(self, files, text, user, date, p1=None, p2=None):
        orig_parent = self.dirstate.parents()[0] or nullid
        p1 = p1 or self.dirstate.parents()[0] or nullid
        p2 = p2 or self.dirstate.parents()[1] or nullid
        c1 = self.changelog.read(p1)
        c2 = self.changelog.read(p2)
        m1 = self.manifest.read(c1[0])
        mf1 = self.manifest.readflags(c1[0])
        m2 = self.manifest.read(c2[0])

        if orig_parent == p1:
            update_dirstate = 1
        else:
            update_dirstate = 0

        tr = self.transaction()
        mm = m1.copy()
        mfm = mf1.copy()
        linkrev = self.changelog.count()
        for f in files:
            try:
                t = self.wfile(f).read()
                tm = util.is_exec(self.wjoin(f), mfm.get(f, False))
                r = self.file(f)
                mfm[f] = tm
                mm[f] = r.add(t, {}, tr, linkrev,
                              m1.get(f, nullid), m2.get(f, nullid))
                if update_dirstate:
                    self.dirstate.update([f], "n")
            except IOError:
                try:
                    del mm[f]
                    del mfm[f]
                    if update_dirstate:
                        self.dirstate.forget([f])
                except:
                    # deleted from p2?
                    pass

        mnode = self.manifest.add(mm, mfm, tr, linkrev, c1[0], c2[0])
        user = user or self.ui.username()
        n = self.changelog.add(mnode, files, text, tr, p1, p2, user, date)
        tr.close()
        if update_dirstate:
            self.dirstate.setparents(n, nullid)

    def commit(self, files = None, text = "", user = None, date = None,
               match = util.always):
        commit = []
        remove = []
        if files:
            for f in files:
                s = self.dirstate.state(f)
                if s in 'nmai':
                    commit.append(f)
                elif s == 'r':
                    remove.append(f)
                else:
                    self.ui.warn("%s not tracked!\n" % f)
        else:
            (c, a, d, u) = self.changes(match = match)
            commit = c + a
            remove = d

        if not commit and not remove:
            self.ui.status("nothing changed\n")
            return

        if not self.hook("precommit"):
            return 1

        p1, p2 = self.dirstate.parents()
        c1 = self.changelog.read(p1)
        c2 = self.changelog.read(p2)
        m1 = self.manifest.read(c1[0])
        mf1 = self.manifest.readflags(c1[0])
        m2 = self.manifest.read(c2[0])
        lock = self.lock()
        tr = self.transaction()

        # check in files
        new = {}
        linkrev = self.changelog.count()
        commit.sort()
        for f in commit:
            self.ui.note(f + "\n")
            try:
                mf1[f] = util.is_exec(self.wjoin(f), mf1.get(f, False))
                t = self.wfile(f).read()
            except IOError:
                self.ui.warn("trouble committing %s!\n" % f)
                raise

            meta = {}
            cp = self.dirstate.copied(f)
            if cp:
                meta["copy"] = cp
                meta["copyrev"] = hex(m1.get(cp, m2.get(cp, nullid)))
                self.ui.debug(" %s: copy %s:%s\n" % (f, cp, meta["copyrev"]))

            r = self.file(f)
            fp1 = m1.get(f, nullid)
            fp2 = m2.get(f, nullid)
            new[f] = r.add(t, meta, tr, linkrev, fp1, fp2)

        # update manifest
        m1.update(new)
        for f in remove:
            if f in m1:
                del m1[f]
        mn = self.manifest.add(m1, mf1, tr, linkrev, c1[0], c2[0],
                               (new, remove))

        # add changeset
        new = new.keys()
        new.sort()

        if not text:
            edittext = "\n" + "HG: manifest hash %s\n" % hex(mn)
            edittext += "".join(["HG: changed %s\n" % f for f in new])
            edittext += "".join(["HG: removed %s\n" % f for f in remove])
            edittext = self.ui.edit(edittext)
            if not edittext.rstrip():
                return 1
            text = edittext

        user = user or self.ui.username()
        n = self.changelog.add(mn, new, text, tr, p1, p2, user, date)

        tr.close()

        self.dirstate.setparents(n)
        self.dirstate.update(new, "n")
        self.dirstate.forget(remove)

        if not self.hook("commit", node=hex(n)):
            return 1

    def walk(self, node = None, files = [], match = util.always):
        if node:
            for fn in self.manifest.read(self.changelog.read(node)[0]):
                if match(fn): yield 'm', fn
        else:
            for src, fn in self.dirstate.walk(files, match):
                yield src, fn

    def changes(self, node1 = None, node2 = None, files = [],
                match = util.always):
        mf2, u = None, []

        def fcmp(fn, mf):
            t1 = self.wfile(fn).read()
            t2 = self.file(fn).revision(mf[fn])
            return cmp(t1, t2)

        def mfmatches(node):
            mf = dict(self.manifest.read(node))
            for fn in mf.keys():
                if not match(fn):
                    del mf[fn]
            return mf

        # are we comparing the working directory?
        if not node2:
            l, c, a, d, u = self.dirstate.changes(files, match)

            # are we comparing working dir against its parent?
            if not node1:
                if l:
                    # do a full compare of any files that might have changed
                    change = self.changelog.read(self.dirstate.parents()[0])
                    mf2 = mfmatches(change[0])
                    for f in l:
                        if fcmp(f, mf2):
                            c.append(f)

                for l in c, a, d, u:
                    l.sort()

                return (c, a, d, u)

        # are we comparing working dir against non-tip?
        # generate a pseudo-manifest for the working dir
        if not node2:
            if not mf2:
                change = self.changelog.read(self.dirstate.parents()[0])
                mf2 = mfmatches(change[0])
            for f in a + c + l:
                mf2[f] = ""
            for f in d:
                if f in mf2: del mf2[f]
        else:
            change = self.changelog.read(node2)
            mf2 = mfmatches(change[0])

        # flush lists from dirstate before comparing manifests
        c, a = [], []

        change = self.changelog.read(node1)
        mf1 = mfmatches(change[0])

        for fn in mf2:
            if mf1.has_key(fn):
                if mf1[fn] != mf2[fn]:
                    if mf2[fn] != "" or fcmp(fn, mf1):
                        c.append(fn)
                del mf1[fn]
            else:
                a.append(fn)

        d = mf1.keys()

        for l in c, a, d, u:
            l.sort()

        return (c, a, d, u)

    def add(self, list):
        for f in list:
            p = self.wjoin(f)
            if not os.path.exists(p):
                self.ui.warn("%s does not exist!\n" % f)
            elif not os.path.isfile(p):
                self.ui.warn("%s not added: only files supported currently\n" % f)
            elif self.dirstate.state(f) in 'an':
                self.ui.warn("%s already tracked!\n" % f)
            else:
                self.dirstate.update([f], "a")

    def forget(self, list):
        for f in list:
            if self.dirstate.state(f) not in 'ai':
                self.ui.warn("%s not added!\n" % f)
            else:
                self.dirstate.forget([f])

    def remove(self, list):
        for f in list:
            p = self.wjoin(f)
            if os.path.exists(p):
                self.ui.warn("%s still exists!\n" % f)
            elif self.dirstate.state(f) == 'a':
                self.ui.warn("%s never committed!\n" % f)
                self.dirstate.forget([f])
            elif f not in self.dirstate:
                self.ui.warn("%s not tracked!\n" % f)
            else:
                self.dirstate.update([f], "r")

    def copy(self, source, dest):
        p = self.wjoin(dest)
        if not os.path.exists(p):
            self.ui.warn("%s does not exist!\n" % dest)
        elif not os.path.isfile(p):
            self.ui.warn("copy failed: %s is not a file\n" % dest)
        else:
            if self.dirstate.state(dest) == '?':
                self.dirstate.update([dest], "a")
            self.dirstate.copy(source, dest)

    def heads(self):
        return self.changelog.heads()

    def branches(self, nodes):
        if not nodes: nodes = [self.changelog.tip()]
        b = []
        for n in nodes:
            t = n
            while n:
                p = self.changelog.parents(n)
                if p[1] != nullid or p[0] == nullid:
                    b.append((t, n, p[0], p[1]))
                    break
                n = p[0]
        return b

    def between(self, pairs):
        r = []

        for top, bottom in pairs:
            n, l, i = top, [], 0
            f = 1

            while n != bottom:
                p = self.changelog.parents(n)[0]
                if i == f:
                    l.append(n)
                    f = f * 2
                n = p
                i += 1

            r.append(l)

        return r

    def newer(self, nodes):
        m = {}
        nl = []
        pm = {}
        cl = self.changelog
        t = l = cl.count()

        # find the lowest numbered node
        for n in nodes:
            l = min(l, cl.rev(n))
            m[n] = 1

        for i in xrange(l, t):
            n = cl.node(i)
            if n in m: # explicitly listed
                pm[n] = 1
                nl.append(n)
                continue
            for p in cl.parents(n):
                if p in pm: # parent listed
                    pm[n] = 1
                    nl.append(n)
                    break

        return nl

    def findincoming(self, remote, base=None, heads=None):
        m = self.changelog.nodemap
        search = []
        fetch = []
        seen = {}
        seenbranch = {}
        if base == None:
            base = {}

        # assume we're closer to the tip than the root
        # and start by examining the heads
        self.ui.status("searching for changes\n")

        if not heads:
            heads = remote.heads()

        unknown = []
        for h in heads:
            if h not in m:
                unknown.append(h)
            else:
                base[h] = 1

        if not unknown:
            return None

        rep = {}
        reqcnt = 0

        # search through remote branches
        # a 'branch' here is a linear segment of history, with four parts:
        # head, root, first parent, second parent
        # (a branch always has two parents (or none) by definition)
        unknown = remote.branches(unknown)
        while unknown:
            r = []
            while unknown:
                n = unknown.pop(0)
                if n[0] in seen:
                    continue

                self.ui.debug("examining %s:%s\n" % (short(n[0]), short(n[1])))
                if n[0] == nullid:
                    break
                if n in seenbranch:
                    self.ui.debug("branch already found\n")
                    continue
                if n[1] and n[1] in m: # do we know the base?
                    self.ui.debug("found incomplete branch %s:%s\n"
                                  % (short(n[0]), short(n[1])))
                    search.append(n) # schedule branch range for scanning
                    seenbranch[n] = 1
                else:
                    if n[1] not in seen and n[1] not in fetch:
                        if n[2] in m and n[3] in m:
                            self.ui.debug("found new changeset %s\n" %
                                          short(n[1]))
                            fetch.append(n[1]) # earliest unknown
                            base[n[2]] = 1 # latest known
                            continue

                    for a in n[2:4]:
                        if a not in rep:
                            r.append(a)
                            rep[a] = 1

                seen[n[0]] = 1

            if r:
                reqcnt += 1
                self.ui.debug("request %d: %s\n" %
                            (reqcnt, " ".join(map(short, r))))
                for p in range(0, len(r), 10):
                    for b in remote.branches(r[p:p+10]):
                        self.ui.debug("received %s:%s\n" %
                                      (short(b[0]), short(b[1])))
                        if b[0] not in m and b[0] not in seen:
                            unknown.append(b)

        # do binary search on the branches we found
        while search:
            n = search.pop(0)
            reqcnt += 1
            l = remote.between([(n[0], n[1])])[0]
            l.append(n[1])
            p = n[0]
            f = 1
            for i in l:
                self.ui.debug("narrowing %d:%d %s\n" % (f, len(l), short(i)))
                if i in m:
                    if f <= 2:
                        self.ui.debug("found new branch changeset %s\n" %
                                          short(p))
                        fetch.append(p)
                        base[i] = 1
                    else:
                        self.ui.debug("narrowed branch search to %s:%s\n"
                                      % (short(p), short(i)))
                        search.append((p, i))
                    break
                p, f = i, f * 2

        # sanity check our fetch list
        for f in fetch:
            if f in m:
                raise RepoError("already have changeset " + short(f[:4]))

        if base.keys() == [nullid]:
            self.ui.warn("warning: pulling from an unrelated repository!\n")

        self.ui.note("adding new changesets starting at " +
                     " ".join([short(f) for f in fetch]) + "\n")

        self.ui.debug("%d total queries\n" % reqcnt)

        return fetch

    def findoutgoing(self, remote, base=None, heads=None):
        if base == None:
            base = {}
            self.findincoming(remote, base, heads)

        remain = dict.fromkeys(self.changelog.nodemap)

        # prune everything remote has from the tree
        del remain[nullid]
        remove = base.keys()
        while remove:
            n = remove.pop(0)
            if n in remain:
                del remain[n]
                for p in self.changelog.parents(n):
                    remove.append(p)

        # find every node whose parents have been pruned
        subset = []
        for n in remain:
            p1, p2 = self.changelog.parents(n)
            if p1 not in remain and p2 not in remain:
                subset.append(n)

        # this is the set of all roots we have to push
        return subset

    def pull(self, remote):
        lock = self.lock()

        # if we have an empty repo, fetch everything
        if self.changelog.tip() == nullid:
            self.ui.status("requesting all changes\n")
            fetch = [nullid]
        else:
            fetch = self.findincoming(remote)

        if not fetch:
            self.ui.status("no changes found\n")
            return 1

        cg = remote.changegroup(fetch)
        return self.addchangegroup(cg)

    def push(self, remote, force=False):
        lock = remote.lock()

        base = {}
        heads = remote.heads()
        inc = self.findincoming(remote, base, heads)
        if not force and inc:
            self.ui.warn("abort: unsynced remote changes!\n")
            self.ui.status("(did you forget to sync? use push -f to force)\n")
            return 1

        update = self.findoutgoing(remote, base)
        if not update:
            self.ui.status("no changes found\n")
            return 1
        elif not force:
            if len(heads) < len(self.changelog.heads()):
                self.ui.warn("abort: push creates new remote branches!\n")
                self.ui.status("(did you forget to merge?" +
                               " use push -f to force)\n")
                return 1

        cg = self.changegroup(update)
        return remote.addchangegroup(cg)

    def changegroup(self, basenodes):
        class genread:
            def __init__(self, generator):
                self.g = generator
                self.buf = ""
            def read(self, l):
                while l > len(self.buf):
                    try:
                        self.buf += self.g.next()
                    except StopIteration:
                        break
                d, self.buf = self.buf[:l], self.buf[l:]
                return d

        def gengroup():
            nodes = self.newer(basenodes)

            # construct the link map
            linkmap = {}
            for n in nodes:
                linkmap[self.changelog.rev(n)] = n

            # construct a list of all changed files
            changed = {}
            for n in nodes:
                c = self.changelog.read(n)
                for f in c[3]:
                    changed[f] = 1
            changed = changed.keys()
            changed.sort()

            # the changegroup is changesets + manifests + all file revs
            revs = [ self.changelog.rev(n) for n in nodes ]

            for y in self.changelog.group(linkmap): yield y
            for y in self.manifest.group(linkmap): yield y
            for f in changed:
                yield struct.pack(">l", len(f) + 4) + f
                g = self.file(f).group(linkmap)
                for y in g:
                    yield y

            yield struct.pack(">l", 0)

        return genread(gengroup())

    def addchangegroup(self, source):

        def getchunk():
            d = source.read(4)
            if not d: return ""
            l = struct.unpack(">l", d)[0]
            if l <= 4: return ""
            return source.read(l - 4)

        def getgroup():
            while 1:
                c = getchunk()
                if not c: break
                yield c

        def csmap(x):
            self.ui.debug("add changeset %s\n" % short(x))
            return self.changelog.count()

        def revmap(x):
            return self.changelog.rev(x)

        if not source: return
        changesets = files = revisions = 0

        tr = self.transaction()

        # pull off the changeset group
        self.ui.status("adding changesets\n")
        co = self.changelog.tip()
        cn = self.changelog.addgroup(getgroup(), csmap, tr, 1) # unique
        changesets = self.changelog.rev(cn) - self.changelog.rev(co)

        # pull off the manifest group
        self.ui.status("adding manifests\n")
        mm = self.manifest.tip()
        mo = self.manifest.addgroup(getgroup(), revmap, tr)

        # process the files
        self.ui.status("adding file changes\n")
        while 1:
            f = getchunk()
            if not f: break
            self.ui.debug("adding %s revisions\n" % f)
            fl = self.file(f)
            o = fl.count()
            n = fl.addgroup(getgroup(), revmap, tr)
            revisions += fl.count() - o
            files += 1

        self.ui.status(("added %d changesets" +
                        " with %d changes to %d files\n")
                       % (changesets, revisions, files))

        tr.close()

        if not self.hook("changegroup"):
            return 1

        return

    def update(self, node, allow=False, force=False, choose=None,
               moddirstate=True):
        pl = self.dirstate.parents()
        if not force and pl[1] != nullid:
            self.ui.warn("aborting: outstanding uncommitted merges\n")
            return 1

        p1, p2 = pl[0], node
        pa = self.changelog.ancestor(p1, p2)
        m1n = self.changelog.read(p1)[0]
        m2n = self.changelog.read(p2)[0]
        man = self.manifest.ancestor(m1n, m2n)
        m1 = self.manifest.read(m1n)
        mf1 = self.manifest.readflags(m1n)
        m2 = self.manifest.read(m2n)
        mf2 = self.manifest.readflags(m2n)
        ma = self.manifest.read(man)
        mfa = self.manifest.readflags(man)

        (c, a, d, u) = self.changes()

        # is this a jump, or a merge?  i.e. is there a linear path
        # from p1 to p2?
        linear_path = (pa == p1 or pa == p2)

        # resolve the manifest to determine which files
        # we care about merging
        self.ui.note("resolving manifests\n")
        self.ui.debug(" force %s allow %s moddirstate %s linear %s\n" %
                      (force, allow, moddirstate, linear_path))
        self.ui.debug(" ancestor %s local %s remote %s\n" %
                      (short(man), short(m1n), short(m2n)))

        merge = {}
        get = {}
        remove = []
        mark = {}

        # construct a working dir manifest
        mw = m1.copy()
        mfw = mf1.copy()
        umap = dict.fromkeys(u)

        for f in a + c + u:
            mw[f] = ""
            mfw[f] = util.is_exec(self.wjoin(f), mfw.get(f, False))

        for f in d:
            if f in mw: del mw[f]

            # If we're jumping between revisions (as opposed to merging),
            # and if neither the working directory nor the target rev has
            # the file, then we need to remove it from the dirstate, to
            # prevent the dirstate from listing the file when it is no
            # longer in the manifest.
            if moddirstate and linear_path and f not in m2:
                self.dirstate.forget((f,))

        # Compare manifests
        for f, n in mw.iteritems():
            if choose and not choose(f): continue
            if f in m2:
                s = 0

                # is the wfile new since m1, and match m2?
                if f not in m1:
                    t1 = self.wfile(f).read()
                    t2 = self.file(f).revision(m2[f])
                    if cmp(t1, t2) == 0:
                        mark[f] = 1
                        n = m2[f]
                    del t1, t2

                # are files different?
                if n != m2[f]:
                    a = ma.get(f, nullid)
                    # are both different from the ancestor?
                    if n != a and m2[f] != a:
                        self.ui.debug(" %s versions differ, resolve\n" % f)
                        # merge executable bits
                        # "if we changed or they changed, change in merge"
                        a, b, c = mfa.get(f, 0), mfw[f], mf2[f]
                        mode = ((a^b) | (a^c)) ^ a
                        merge[f] = (m1.get(f, nullid), m2[f], mode)
                        s = 1
                    # are we clobbering?
                    # is remote's version newer?
                    # or are we going back in time?
                    elif force or m2[f] != a or (p2 == pa and mw[f] == m1[f]):
                        self.ui.debug(" remote %s is newer, get\n" % f)
                        get[f] = m2[f]
                        s = 1
                    else:
                        mark[f] = 1
                elif f in umap:
                    # this unknown file is the same as the checkout
                    get[f] = m2[f]

                if not s and mfw[f] != mf2[f]:
                    if force:
                        self.ui.debug(" updating permissions for %s\n" % f)
                        util.set_exec(self.wjoin(f), mf2[f])
                    else:
                        a, b, c = mfa.get(f, 0), mfw[f], mf2[f]
                        mode = ((a^b) | (a^c)) ^ a
                        if mode != b:
                            self.ui.debug(" updating permissions for %s\n" % f)
                            util.set_exec(self.wjoin(f), mode)
                            mark[f] = 1
                del m2[f]
            elif f in ma:
                if n != ma[f]:
                    r = "d"
                    if not force and (linear_path or allow):
                        r = self.ui.prompt(
                            (" local changed %s which remote deleted\n" % f) +
                            "(k)eep or (d)elete?", "[kd]", "k")
                    if r == "d":
                        remove.append(f)
                else:
                    self.ui.debug("other deleted %s\n" % f)
                    remove.append(f) # other deleted it
            else:
                if n == m1.get(f, nullid): # same as parent
                    if p2 == pa: # going backwards?
                        self.ui.debug("remote deleted %s\n" % f)
                        remove.append(f)
                    else:
                        self.ui.debug("local created %s, keeping\n" % f)
                else:
                    self.ui.debug("working dir created %s, keeping\n" % f)

        for f, n in m2.iteritems():
            if choose and not choose(f): continue
            if f[0] == "/": continue
            if f in ma and n != ma[f]:
                r = "k"
                if not force and (linear_path or allow):
                    r = self.ui.prompt(
                        ("remote changed %s which local deleted\n" % f) +
                        "(k)eep or (d)elete?", "[kd]", "k")
                if r == "k": get[f] = n
            elif f not in ma:
                self.ui.debug("remote created %s\n" % f)
                get[f] = n
            else:
                if force or p2 == pa: # going backwards?
                    self.ui.debug("local deleted %s, recreating\n" % f)
                    get[f] = n
                else:
                    self.ui.debug("local deleted %s\n" % f)

        del mw, m1, m2, ma

        if force:
            for f in merge:
                get[f] = merge[f][1]
            merge = {}

        if linear_path or force:
            # we don't need to do any magic, just jump to the new rev
            mode = 'n'
            p1, p2 = p2, nullid
        else:
            if not allow:
                self.ui.status("this update spans a branch" +
                               " affecting the following files:\n")
                fl = merge.keys() + get.keys()
                fl.sort()
                for f in fl:
                    cf = ""
                    if f in merge: cf = " (resolve)"
                    self.ui.status(" %s%s\n" % (f, cf))
                self.ui.warn("aborting update spanning branches!\n")
                self.ui.status("(use update -m to merge across branches" +
                               " or -C to lose changes)\n")
                return 1
            # we have to remember what files we needed to get/change
            # because any file that's different from either one of its
            # parents must be in the changeset
            mode = 'm'
            if moddirstate:
                self.dirstate.update(mark.keys(), "m")

        if moddirstate:
            self.dirstate.setparents(p1, p2)

        # get the files we don't need to change
        files = get.keys()
        files.sort()
        for f in files:
            if f[0] == "/": continue
            self.ui.note("getting %s\n" % f)
            t = self.file(f).read(get[f])
            try:
                self.wfile(f, "w").write(t)
            except IOError:
                os.makedirs(os.path.dirname(self.wjoin(f)))
                self.wfile(f, "w").write(t)
            util.set_exec(self.wjoin(f), mf2[f])
            if moddirstate:
                self.dirstate.update([f], mode)

        # merge the tricky bits
        files = merge.keys()
        files.sort()
        for f in files:
            self.ui.status("merging %s\n" % f)
            m, o, flag = merge[f]
            self.merge3(f, m, o)
            util.set_exec(self.wjoin(f), flag)
            if moddirstate:
                if mode == 'm':
                    # only update dirstate on branch merge, otherwise we
                    # could mark files with changes as unchanged
                    self.dirstate.update([f], mode)
                elif p2 == nullid:
                    # update dirstate from parent1's manifest
                    m1n = self.changelog.read(p1)[0]
                    m1 = self.manifest.read(m1n)
                    f_len = len(self.file(f).read(m1[f]))
                    self.dirstate.update([f], mode, st_size=f_len, st_mtime=0)
                else:
                    self.ui.warn("Second parent without branch merge!?\n"
                                 "Dirstate for file %s may be wrong.\n" % f)

        remove.sort()
        for f in remove:
            self.ui.note("removing %s\n" % f)
            try:
                os.unlink(f)
            except OSError, inst:
                self.ui.warn("update failed to remove %s: %s!\n" % (f, inst))
            # try removing directories that might now be empty
            try: os.removedirs(os.path.dirname(f))
            except: pass
        if moddirstate:
            if mode == 'n':
                self.dirstate.forget(remove)
            else:
                self.dirstate.update(remove, 'r')

    def merge3(self, fn, my, other):
        """perform a 3-way merge in the working directory"""

        def temp(prefix, node):
            pre = "%s~%s." % (os.path.basename(fn), prefix)
            (fd, name) = tempfile.mkstemp("", pre)
            f = os.fdopen(fd, "wb")
            f.write(fl.revision(node))
            f.close()
            return name

        fl = self.file(fn)
        base = fl.ancestor(my, other)
        a = self.wjoin(fn)
        b = temp("base", base)
        c = temp("other", other)

        self.ui.note("resolving %s\n" % fn)
        self.ui.debug("file %s: other %s ancestor %s\n" %
                              (fn, short(other), short(base)))

        cmd = (os.environ.get("HGMERGE") or self.ui.config("ui", "merge")
               or "hgmerge")
        r = os.system("%s %s %s %s" % (cmd, a, b, c))
        if r:
            self.ui.warn("merging %s failed!\n" % fn)

        os.unlink(b)
        os.unlink(c)

    def verify(self):
        filelinkrevs = {}
        filenodes = {}
        changesets = revisions = files = 0
        errors = 0

        seen = {}
        self.ui.status("checking changesets\n")
        for i in range(self.changelog.count()):
            changesets += 1
            n = self.changelog.node(i)
            if n in seen:
                self.ui.warn("duplicate changeset at revision %d\n" % i)
                errors += 1
            seen[n] = 1

            for p in self.changelog.parents(n):
                if p not in self.changelog.nodemap:
                    self.ui.warn("changeset %s has unknown parent %s\n" %
                                 (short(n), short(p)))
                    errors += 1
            try:
                changes = self.changelog.read(n)
            except Exception, inst:
                self.ui.warn("unpacking changeset %s: %s\n" % (short(n), inst))
                errors += 1

            for f in changes[3]:
                filelinkrevs.setdefault(f, []).append(i)

        seen = {}
        self.ui.status("checking manifests\n")
        for i in range(self.manifest.count()):
            n = self.manifest.node(i)
            if n in seen:
                self.ui.warn("duplicate manifest at revision %d\n" % i)
                errors += 1
            seen[n] = 1

            for p in self.manifest.parents(n):
                if p not in self.manifest.nodemap:
                    self.ui.warn("manifest %s has unknown parent %s\n" %
                            (short(n), short(p)))
                    errors += 1

            try:
                delta = mdiff.patchtext(self.manifest.delta(n))
            except KeyboardInterrupt:
                self.ui.warn("aborted")
                sys.exit(0)
            except Exception, inst:
                self.ui.warn("unpacking manifest %s: %s\n"
                             % (short(n), inst))
                errors += 1

            ff = [ l.split('\0') for l in delta.splitlines() ]
            for f, fn in ff:
                filenodes.setdefault(f, {})[bin(fn[:40])] = 1

        self.ui.status("crosschecking files in changesets and manifests\n")
        for f in filenodes:
            if f not in filelinkrevs:
                self.ui.warn("file %s in manifest but not in changesets\n" % f)
                errors += 1

        for f in filelinkrevs:
            if f not in filenodes:
                self.ui.warn("file %s in changeset but not in manifest\n" % f)
                errors += 1

        self.ui.status("checking files\n")
        ff = filenodes.keys()
        ff.sort()
        for f in ff:
            if f == "/dev/null": continue
            files += 1
            fl = self.file(f)
            nodes = { nullid: 1 }
            seen = {}
            for i in range(fl.count()):
                revisions += 1
                n = fl.node(i)

                if n in seen:
                    self.ui.warn("%s: duplicate revision %d\n" % (f, i))
                    errors += 1

                if n not in filenodes[f]:
                    self.ui.warn("%s: %d:%s not in manifests\n"
                                 % (f, i, short(n)))
                    errors += 1
                else:
                    del filenodes[f][n]

                flr = fl.linkrev(n)
                if flr not in filelinkrevs[f]:
                    self.ui.warn("%s:%s points to unexpected changeset %d\n"
                            % (f, short(n), fl.linkrev(n)))
                    errors += 1
                else:
                    filelinkrevs[f].remove(flr)

                # verify contents
                try:
                    t = fl.read(n)
                except Exception, inst:
                    self.ui.warn("unpacking file %s %s: %s\n"
                                 % (f, short(n), inst))
                    errors += 1

                # verify parents
                (p1, p2) = fl.parents(n)
                if p1 not in nodes:
                    self.ui.warn("file %s:%s unknown parent 1 %s" %
                            (f, short(n), short(p1)))
                    errors += 1
                if p2 not in nodes:
                    self.ui.warn("file %s:%s unknown parent 2 %s" %
                            (f, short(n), short(p1)))
                    errors += 1
                nodes[n] = 1

            # cross-check
            for node in filenodes[f]:
                self.ui.warn("node %s in manifests not in %s\n"
                             % (hex(node), f))
                errors += 1

        self.ui.status("%d files, %d changesets, %d total revisions\n" %
                       (files, changesets, revisions))

        if errors:
            self.ui.warn("%d integrity errors encountered!\n" % errors)
            return 1

class httprepository:
    def __init__(self, ui, path):
        # fix missing / after hostname
        s = urlparse.urlsplit(path)
        partial = s[2]
        if not partial: partial = "/"
        self.url = urlparse.urlunsplit((s[0], s[1], partial, '', ''))
        self.ui = ui
        no_list = [ "localhost", "127.0.0.1" ]
        host = ui.config("http_proxy", "host")
        if host is None:
            host = os.environ.get("http_proxy")
        if host and host.startswith('http://'):
            host = host[7:]
        user = ui.config("http_proxy", "user")
        passwd = ui.config("http_proxy", "passwd")
        no = ui.config("http_proxy", "no")
        if no is None:
            no = os.environ.get("no_proxy")
        if no:
            no_list = no_list + no.split(",")

        no_proxy = 0
        for h in no_list:
            if (path.startswith("http://" + h + "/") or
                path.startswith("http://" + h + ":") or
                path == "http://" + h):
                no_proxy = 1

        # Note: urllib2 takes proxy values from the environment and those will
        # take precedence
        for env in ["HTTP_PROXY", "http_proxy", "no_proxy"]:
            try:
                if os.environ.has_key(env):
                    del os.environ[env]
            except OSError:
                pass

        proxy_handler = urllib2.BaseHandler()
        if host and not no_proxy:
            proxy_handler = urllib2.ProxyHandler({"http" : "http://" + host})

        authinfo = None
        if user and passwd:
            passmgr = urllib2.HTTPPasswordMgrWithDefaultRealm()
            passmgr.add_password(None, host, user, passwd)
            authinfo = urllib2.ProxyBasicAuthHandler(passmgr)

        opener = urllib2.build_opener(proxy_handler, authinfo)
        urllib2.install_opener(opener)

    def dev(self):
        return -1

    def do_cmd(self, cmd, **args):
        self.ui.debug("sending %s command\n" % cmd)
        q = {"cmd": cmd}
        q.update(args)
        qs = urllib.urlencode(q)
        cu = "%s?%s" % (self.url, qs)
        resp = urllib2.urlopen(cu)
        proto = resp.headers['content-type']

        # accept old "text/plain" and "application/hg-changegroup" for now
        if not proto.startswith('application/mercurial') and \
               not proto.startswith('text/plain') and \
               not proto.startswith('application/hg-changegroup'):
            raise RepoError("'%s' does not appear to be an hg repository"
                            % self.url)

        if proto.startswith('application/mercurial'):
            version = proto[22:]
            if float(version) > 0.1:
                raise RepoError("'%s' uses newer protocol %s" %
                                (self.url, version))

        return resp

    def heads(self):
        d = self.do_cmd("heads").read()
        try:
            return map(bin, d[:-1].split(" "))
        except:
            self.ui.warn("unexpected response:\n" + d[:400] + "\n...\n")
            raise

    def branches(self, nodes):
        n = " ".join(map(hex, nodes))
        d = self.do_cmd("branches", nodes=n).read()
        try:
            br = [ tuple(map(bin, b.split(" "))) for b in d.splitlines() ]
            return br
        except:
            self.ui.warn("unexpected response:\n" + d[:400] + "\n...\n")
            raise

    def between(self, pairs):
        n = "\n".join(["-".join(map(hex, p)) for p in pairs])
        d = self.do_cmd("between", pairs=n).read()
        try:
            p = [ l and map(bin, l.split(" ")) or [] for l in d.splitlines() ]
            return p
        except:
            self.ui.warn("unexpected response:\n" + d[:400] + "\n...\n")
            raise

    def changegroup(self, nodes):
        n = " ".join(map(hex, nodes))
        f = self.do_cmd("changegroup", roots=n)
        bytes = 0

        class zread:
            def __init__(self, f):
                self.zd = zlib.decompressobj()
                self.f = f
                self.buf = ""
            def read(self, l):
                while l > len(self.buf):
                    r = self.f.read(4096)
                    if r:
                        self.buf += self.zd.decompress(r)
                    else:
                        self.buf += self.zd.flush()
                        break
                d, self.buf = self.buf[:l], self.buf[l:]
                return d

        return zread(f)

class remotelock:
    def __init__(self, repo):
        self.repo = repo
    def release(self):
        self.repo.unlock()
        self.repo = None
    def __del__(self):
        if self.repo:
            self.release()

class sshrepository:
    def __init__(self, ui, path):
        self.url = path
        self.ui = ui

        m = re.match(r'ssh://(([^@]+)@)?([^:/]+)(:(\d+))?(/(.*))', path)
        if not m:
            raise RepoError("couldn't parse destination %s" % path)

        self.user = m.group(2)
        self.host = m.group(3)
        self.port = m.group(5)
        self.path = m.group(7)

        args = self.user and ("%s@%s" % (self.user, self.host)) or self.host
        args = self.port and ("%s -p %s") % (args, self.port) or args
        path = self.path or ""

        if not path:
            raise RepoError("no remote repository path specified")

        cmd = "ssh %s 'hg -R %s serve --stdio'"
        cmd = cmd % (args, path)

        self.pipeo, self.pipei, self.pipee = os.popen3(cmd)

    def readerr(self):
        while 1:
            r,w,x = select.select([self.pipee], [], [], 0)
            if not r: break
            l = self.pipee.readline()
            if not l: break
            self.ui.status("remote: ", l)

    def __del__(self):
        try:
            self.pipeo.close()
            self.pipei.close()
            for l in self.pipee:
                self.ui.status("remote: ", l)
            self.pipee.close()
        except:
            pass

    def dev(self):
        return -1

    def do_cmd(self, cmd, **args):
        self.ui.debug("sending %s command\n" % cmd)
        self.pipeo.write("%s\n" % cmd)
        for k, v in args.items():
            self.pipeo.write("%s %d\n" % (k, len(v)))
            self.pipeo.write(v)
        self.pipeo.flush()

        return self.pipei

    def call(self, cmd, **args):
        r = self.do_cmd(cmd, **args)
        l = r.readline()
        self.readerr()
        try:
            l = int(l)
        except:
            raise RepoError("unexpected response '%s'" % l)
        return r.read(l)

    def lock(self):
        self.call("lock")
        return remotelock(self)

    def unlock(self):
        self.call("unlock")

    def heads(self):
        d = self.call("heads")
        try:
            return map(bin, d[:-1].split(" "))
        except:
            raise RepoError("unexpected response '%s'" % (d[:400] + "..."))

    def branches(self, nodes):
        n = " ".join(map(hex, nodes))
        d = self.call("branches", nodes=n)
        try:
            br = [ tuple(map(bin, b.split(" "))) for b in d.splitlines() ]
            return br
        except:
            raise RepoError("unexpected response '%s'" % (d[:400] + "..."))

    def between(self, pairs):
        n = "\n".join(["-".join(map(hex, p)) for p in pairs])
        d = self.call("between", pairs=n)
        try:
            p = [ l and map(bin, l.split(" ")) or [] for l in d.splitlines() ]
            return p
        except:
            raise RepoError("unexpected response '%s'" % (d[:400] + "..."))

    def changegroup(self, nodes):
        n = " ".join(map(hex, nodes))
        f = self.do_cmd("changegroup", roots=n)
        return self.pipei

    def addchangegroup(self, cg):
        d = self.call("addchangegroup")
        if d:
            raise RepoError("push refused: %s", d)

        while 1:
            d = cg.read(4096)
            if not d: break
            self.pipeo.write(d)
            self.readerr()

        self.pipeo.flush()

        self.readerr()
        l = int(self.pipei.readline())
        return self.pipei.read(l) != ""

def repository(ui, path=None, create=0):
    if path:
        if path.startswith("http://"):
            return httprepository(ui, path)
        if path.startswith("hg://"):
            return httprepository(ui, path.replace("hg://", "http://"))
        if path.startswith("old-http://"):
            return localrepository(ui, path.replace("old-http://", "http://"))
        if path.startswith("ssh://"):
            return sshrepository(ui, path)

    return localrepository(ui, path, create)<|MERGE_RESOLUTION|>--- conflicted
+++ resolved
@@ -10,13 +10,8 @@
 from revlog import *
 from demandload import *
 demandload(globals(), "re lock urllib urllib2 transaction time socket")
-<<<<<<< HEAD
 demandload(globals(), "tempfile httprangereader bdiff urlparse")
 demandload(globals(), "bisect errno select stat")
-=======
-demandload(globals(), "tempfile httprangereader bdiff urlparse stat")
-demandload(globals(), "bisect select")
->>>>>>> 50514628
 
 class filelog(revlog):
     def __init__(self, opener, path):
@@ -553,25 +548,14 @@
 
     def changes(self, files=None, match=util.always):
         self.read()
-<<<<<<< HEAD
         if not files:
             dc = self.map.copy()
         else:
             dc = self.filterfiles(files)
-        lookup, changed, added, unknown = [], [], [], []
-
-        for src, fn in self.walk(files, match, dc=dc):
-            try: s = os.stat(os.path.join(self.root, fn))
-            except: continue
-
-            if fn in dc:
-                c = dc[fn]
-=======
-        dc = self.map.copy()
         lookup, modified, added, unknown = [], [], [], []
         removed, deleted = [], []
 
-        for src, fn in self.walk(files, match):
+        for src, fn in self.walk(files, match, dc=dc):
             try:
                 s = os.stat(os.path.join(self.root, fn))
             except OSError:
@@ -580,7 +564,6 @@
                 continue
             c = dc.get(fn)
             if c:
->>>>>>> 50514628
                 del dc[fn]
                 if c[0] == 'm':
                     modified.append(fn)

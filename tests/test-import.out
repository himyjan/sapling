adding a
adding d1/d2/a
% import exported patch
requesting all changes
adding changesets
adding manifests
adding file changes
added 1 changesets with 2 changes to 2 files
updating working directory
2 files updated, 0 files merged, 0 files removed, 0 files unresolved
applying ../tip.patch
% message should be same
summary:     second change
% committer should be same
user:        someone
% import exported patch with external patcher
requesting all changes
adding changesets
adding manifests
adding file changes
added 1 changesets with 2 changes to 2 files
updating working directory
2 files updated, 0 files merged, 0 files removed, 0 files unresolved
applying ../tip.patch
line2
% import of plain diff should fail without message
requesting all changes
adding changesets
adding manifests
adding file changes
added 1 changesets with 2 changes to 2 files
updating working directory
2 files updated, 0 files merged, 0 files removed, 0 files unresolved
applying ../tip.patch
abort: empty commit message
% import of plain diff should be ok with message
requesting all changes
adding changesets
adding manifests
adding file changes
added 1 changesets with 2 changes to 2 files
updating working directory
2 files updated, 0 files merged, 0 files removed, 0 files unresolved
applying ../tip.patch
% import of plain diff with specific date and user
requesting all changes
adding changesets
adding manifests
adding file changes
added 1 changesets with 2 changes to 2 files
updating working directory
2 files updated, 0 files merged, 0 files removed, 0 files unresolved
applying ../tip.patch
changeset:   1:ca68f19f3a40
tag:         tip
user:        user@nowhere.net
date:        Thu Jan 01 00:00:01 1970 +0000
files:       a
description:
patch


diff -r 80971e65b431 -r ca68f19f3a40 a
--- a/a	Thu Jan 01 00:00:00 1970 +0000
+++ b/a	Thu Jan 01 00:00:01 1970 +0000
@@ -1,1 +1,2 @@
 line 1
+line 2

% import of plain diff should be ok with --no-commit
requesting all changes
adding changesets
adding manifests
adding file changes
added 1 changesets with 2 changes to 2 files
updating working directory
2 files updated, 0 files merged, 0 files removed, 0 files unresolved
applying ../tip.patch
diff -r 80971e65b431 a
--- a/a
+++ b/a
@@ -1,1 +1,2 @@
 line 1
+line 2
% hg -R repo import
requesting all changes
adding changesets
adding manifests
adding file changes
added 1 changesets with 2 changes to 2 files
updating working directory
2 files updated, 0 files merged, 0 files removed, 0 files unresolved
applying tip.patch
% import from stdin
requesting all changes
adding changesets
adding manifests
adding file changes
added 1 changesets with 2 changes to 2 files
updating working directory
2 files updated, 0 files merged, 0 files removed, 0 files unresolved
applying patch from stdin
% override commit message
requesting all changes
adding changesets
adding manifests
adding file changes
added 1 changesets with 2 changes to 2 files
updating working directory
2 files updated, 0 files merged, 0 files removed, 0 files unresolved
applying patch from stdin
summary:     override
% plain diff in email, subject, message body
requesting all changes
adding changesets
adding manifests
adding file changes
added 1 changesets with 2 changes to 2 files
updating working directory
2 files updated, 0 files merged, 0 files removed, 0 files unresolved
applying ../msg.patch
user:        email patcher
summary:     email patch
% plain diff in email, no subject, message body
requesting all changes
adding changesets
adding manifests
adding file changes
added 1 changesets with 2 changes to 2 files
updating working directory
2 files updated, 0 files merged, 0 files removed, 0 files unresolved
applying patch from stdin
% plain diff in email, subject, no message body
requesting all changes
adding changesets
adding manifests
adding file changes
added 1 changesets with 2 changes to 2 files
updating working directory
2 files updated, 0 files merged, 0 files removed, 0 files unresolved
applying patch from stdin
% plain diff in email, no subject, no message body, should fail
requesting all changes
adding changesets
adding manifests
adding file changes
added 1 changesets with 2 changes to 2 files
updating working directory
2 files updated, 0 files merged, 0 files removed, 0 files unresolved
applying patch from stdin
abort: empty commit message
% hg export in email, should use patch header
requesting all changes
adding changesets
adding manifests
adding file changes
added 1 changesets with 2 changes to 2 files
updating working directory
2 files updated, 0 files merged, 0 files removed, 0 files unresolved
applying patch from stdin
summary:     second change
% plain diff in email, [PATCH] subject, message body with subject
requesting all changes
adding changesets
adding manifests
adding file changes
added 1 changesets with 2 changes to 2 files
updating working directory
2 files updated, 0 files merged, 0 files removed, 0 files unresolved
applying patch from stdin
email patch

next line
---
% import patch1 patch2; rollback
parent: 0
applying ../patch1
applying ../patch2
rolling back last transaction
parent: 1
% hg import in a subdirectory
requesting all changes
adding changesets
adding manifests
adding file changes
added 1 changesets with 2 changes to 2 files
updating working directory
2 files updated, 0 files merged, 0 files removed, 0 files unresolved
applying ../../../tip.patch
% message should be 'subdir change'
summary:     subdir change
% committer should be 'someoneelse'
user:        someoneelse
% should be empty
% test fuzziness
adding a
1 files updated, 0 files merged, 0 files removed, 0 files unresolved
created new head
applying tip.patch
patching file a
Hunk #1 succeeded at 1 with fuzz 2 (offset -2 lines).
a
adding a
adding b1
adding c1
adding d
diff --git a/a b/a
--- a/a
+++ b/a
@@ -0,0 +1,1 @@
+a
diff --git a/b1 b/b2
rename from b1
rename to b2
--- a/b1
+++ b/b2
@@ -0,0 +1,1 @@
+b
diff --git a/c1 b/c1
--- a/c1
+++ b/c1
@@ -0,0 +1,1 @@
+c
diff --git a/c1 b/c2
copy from c1
copy to c2
--- a/c1
+++ b/c2
@@ -0,0 +1,1 @@
+c
diff --git a/d b/d
--- a/d
+++ b/d
@@ -1,1 +0,0 @@
-d
4 files updated, 0 files merged, 2 files removed, 0 files unresolved
applying empty.diff
% a file
a
% b1 file
% b2 file
b
% c1 file
c
% c2 file
c
% d file
% test trailing binary removal
adding a
adding b
R a
R b
diff --git a/a b/a
diff --git a/b b/b
2 files updated, 0 files merged, 0 files removed, 0 files unresolved
applying remove.diff
% test update+rename with common name (issue 927)
adding a
1 files updated, 0 files merged, 1 files removed, 0 files unresolved
applying copy.diff
% view a
a
% view a2
a
% test -p0
adding a
applying patch from stdin
bb
% test paths outside repo root
applying patch from stdin
abort: ../outside/foo not under root
% test import with similarity (issue295)
adding a
applying ../rename.diff
patching file a
patching file b
removing a
adding b
recording removal of a as rename to b (88% similar)
A b
  a
R a
undeleting a
forgetting b
applying ../rename.diff
patching file a
patching file b
removing a
adding b
A b
R a
% add empty file from the end of patch (issue 1495)
adding a
applying a.patch
<<<<<<< HEAD
% create file when source is not /dev/null
applying ../create.patch
a
=======
% first line mistaken for email headers (issue 1859)
applying a.patch
changeset:   0:5a681217c0ad
tag:         tip
user:        test
date:        Thu Jan 01 00:00:00 1970 +0000
files:       a
description:
module: summary

description

>>>>>>> 2b60214d
<|MERGE_RESOLUTION|>--- conflicted
+++ resolved
@@ -292,11 +292,9 @@
 % add empty file from the end of patch (issue 1495)
 adding a
 applying a.patch
-<<<<<<< HEAD
 % create file when source is not /dev/null
 applying ../create.patch
 a
-=======
 % first line mistaken for email headers (issue 1859)
 applying a.patch
 changeset:   0:5a681217c0ad
@@ -309,4 +307,3 @@
 
 description
 
->>>>>>> 2b60214d

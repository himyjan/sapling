
  $ HGMERGE=true; export HGMERGE
  $ echo '[extensions]' >> $HGRCPATH
  $ echo 'graphlog =' >> $HGRCPATH
  $ echo 'convert =' >> $HGRCPATH
  $ glog()
  > {
  >     hg glog --template '{rev} "{desc}" files: {files}\n' "$@"
  > }
  $ hg init source
  $ cd source
  $ echo foo > foo
  $ echo baz > baz
  $ mkdir -p dir/subdir
  $ echo dir/file >> dir/file
  $ echo dir/file2 >> dir/file2
  $ echo dir/file3 >> dir/file3 # to be corrupted in rev 0
  $ echo dir/subdir/file3 >> dir/subdir/file3
  $ echo dir/subdir/file4 >> dir/subdir/file4
  $ hg ci -d '0 0' -qAm '0: add foo baz dir/'
  $ echo bar > bar
  $ echo quux > quux
  $ echo dir/file4 >> dir/file4 # to be corrupted in rev 1
  $ hg copy foo copied
  $ hg ci -d '1 0' -qAm '1: add bar quux; copy foo to copied'
  $ echo >> foo
  $ hg ci -d '2 0' -m '2: change foo'
  $ hg up -qC 1
  $ echo >> bar
  $ echo >> quux
  $ hg ci -d '3 0' -m '3: change bar quux'
  created new head
  $ hg up -qC 2
  $ hg merge -qr 3
  $ echo >> bar
  $ echo >> baz
  $ hg ci -d '4 0' -m '4: first merge; change bar baz'
  $ echo >> bar
  $ echo 1 >> baz
  $ echo >> quux
  $ hg ci -d '5 0' -m '5: change bar baz quux'
  $ hg up -qC 4
  $ echo >> foo
  $ echo 2 >> baz
  $ hg ci -d '6 0' -m '6: change foo baz'
  created new head
  $ hg up -qC 5
  $ hg merge -qr 6
  $ echo >> bar
  $ hg ci -d '7 0' -m '7: second merge; change bar'
  $ echo >> foo
  $ hg ci -m '8: change foo'
  $ glog
  @  8 "8: change foo" files: foo
  |
  o    7 "7: second merge; change bar" files: bar baz
  |\
  | o  6 "6: change foo baz" files: baz foo
  | |
  o |  5 "5: change bar baz quux" files: bar baz quux
  |/
  o    4 "4: first merge; change bar baz" files: bar baz
  |\
  | o  3 "3: change bar quux" files: bar quux
  | |
  o |  2 "2: change foo" files: foo
  |/
  o  1 "1: add bar quux; copy foo to copied" files: bar copied dir/file4 quux
  |
  o  0 "0: add foo baz dir/" files: baz dir/file dir/file2 dir/file3 dir/subdir/file3 dir/subdir/file4 foo
  

final file versions in this repo:

  $ hg manifest --debug
  9463f52fe115e377cf2878d4fc548117211063f2 644   bar
  94c1be4dfde2ee8d78db8bbfcf81210813307c3d 644   baz
  7711d36246cc83e61fb29cd6d4ef394c63f1ceaf 644   copied
  3e20847584beff41d7cd16136b7331ab3d754be0 644   dir/file
  75e6d3f8328f5f6ace6bf10b98df793416a09dca 644   dir/file2
  e96dce0bc6a217656a3a410e5e6bec2c4f42bf7c 644   dir/file3
  6edd55f559cdce67132b12ca09e09cee08b60442 644   dir/file4
  5fe139720576e18e34bcc9f79174db8897c8afe9 644   dir/subdir/file3
  57a1c1511590f3de52874adfa04effe8a77d64af 644   dir/subdir/file4
  9a7b52012991e4873687192c3e17e61ba3e837a3 644   foo
  bc3eca3f47023a3e70ca0d8cc95a22a6827db19d 644   quux
  $ hg debugrename copied
  copied renamed from foo:2ed2a3912a0b24502043eae84ee4b279c18b90dd

  $ cd ..
  $ splitrepo()
  > {
  >     msg="$1"
  >     files="$2"
  >     opts=$3
  >     echo "% $files: $msg"
  >     prefix=`echo "$files" | sed -e 's/ /-/g'`
  >     fmap="$prefix.fmap"
  >     repo="$prefix.repo"
  >     for i in $files; do
  >         echo "include $i" >> "$fmap"
  >     done
  >     hg -q convert $opts --filemap "$fmap" --datesort source "$repo"
  >     hg up -q -R "$repo"
  >     glog -R "$repo"
  >     hg -R "$repo" manifest --debug
  > }
  $ splitrepo 'skip unwanted merges; use 1st parent in 1st merge, 2nd in 2nd' foo
  % foo: skip unwanted merges; use 1st parent in 1st merge, 2nd in 2nd
  @  3 "8: change foo" files: foo
  |
  o  2 "6: change foo baz" files: foo
  |
  o  1 "2: change foo" files: foo
  |
  o  0 "0: add foo baz dir/" files: foo
  
  9a7b52012991e4873687192c3e17e61ba3e837a3 644   foo
  $ splitrepo 'merges are not merges anymore' bar
  % bar: merges are not merges anymore
  @  4 "7: second merge; change bar" files: bar
  |
  o  3 "5: change bar baz quux" files: bar
  |
  o  2 "4: first merge; change bar baz" files: bar
  |
  o  1 "3: change bar quux" files: bar
  |
  o  0 "1: add bar quux; copy foo to copied" files: bar
  
  9463f52fe115e377cf2878d4fc548117211063f2 644   bar
  $ splitrepo '1st merge is not a merge anymore; 2nd still is' baz
  % baz: 1st merge is not a merge anymore; 2nd still is
  @    4 "7: second merge; change bar" files: baz
  |\
  | o  3 "6: change foo baz" files: baz
  | |
  o |  2 "5: change bar baz quux" files: baz
  |/
  o  1 "4: first merge; change bar baz" files: baz
  |
  o  0 "0: add foo baz dir/" files: baz
  
  94c1be4dfde2ee8d78db8bbfcf81210813307c3d 644   baz
  $ splitrepo 'we add additional merges when they are interesting' 'foo quux'
  % foo quux: we add additional merges when they are interesting
  @  8 "8: change foo" files: foo
  |
  o    7 "7: second merge; change bar" files:
  |\
  | o  6 "6: change foo baz" files: foo
  | |
  o |  5 "5: change bar baz quux" files: quux
  |/
  o    4 "4: first merge; change bar baz" files:
  |\
  | o  3 "3: change bar quux" files: quux
  | |
  o |  2 "2: change foo" files: foo
  |/
  o  1 "1: add bar quux; copy foo to copied" files: quux
  |
  o  0 "0: add foo baz dir/" files: foo
  
  9a7b52012991e4873687192c3e17e61ba3e837a3 644   foo
  bc3eca3f47023a3e70ca0d8cc95a22a6827db19d 644   quux
  $ splitrepo 'partial conversion' 'bar quux' '-r 3'
  % bar quux: partial conversion
  @  1 "3: change bar quux" files: bar quux
  |
  o  0 "1: add bar quux; copy foo to copied" files: bar quux
  
  b79105bedc55102f394e90a789c9c380117c1b4a 644   bar
  db0421cc6b685a458c8d86c7d5c004f94429ea23 644   quux
  $ splitrepo 'complete the partial conversion' 'bar quux'
  % bar quux: complete the partial conversion
  @  4 "7: second merge; change bar" files: bar
  |
  o  3 "5: change bar baz quux" files: bar quux
  |
  o  2 "4: first merge; change bar baz" files: bar
  |
  o  1 "3: change bar quux" files: bar quux
  |
  o  0 "1: add bar quux; copy foo to copied" files: bar quux
  
  9463f52fe115e377cf2878d4fc548117211063f2 644   bar
  bc3eca3f47023a3e70ca0d8cc95a22a6827db19d 644   quux
  $ rm -r foo.repo
  $ splitrepo 'partial conversion' 'foo' '-r 3'
  % foo: partial conversion
  @  0 "0: add foo baz dir/" files: foo
  
  2ed2a3912a0b24502043eae84ee4b279c18b90dd 644   foo
  $ splitrepo 'complete the partial conversion' 'foo'
  % foo: complete the partial conversion
  @  3 "8: change foo" files: foo
  |
  o  2 "6: change foo baz" files: foo
  |
  o  1 "2: change foo" files: foo
  |
  o  0 "0: add foo baz dir/" files: foo
  
  9a7b52012991e4873687192c3e17e61ba3e837a3 644   foo
  $ splitrepo 'copied file; source not included in new repo' copied
  % copied: copied file; source not included in new repo
  @  0 "1: add bar quux; copy foo to copied" files: copied
  
  2ed2a3912a0b24502043eae84ee4b279c18b90dd 644   copied
  $ hg --cwd copied.repo debugrename copied
  copied not renamed
  $ splitrepo 'copied file; source included in new repo' 'foo copied'
  % foo copied: copied file; source included in new repo
  @  4 "8: change foo" files: foo
  |
  o  3 "6: change foo baz" files: foo
  |
  o  2 "2: change foo" files: foo
  |
  o  1 "1: add bar quux; copy foo to copied" files: copied
  |
  o  0 "0: add foo baz dir/" files: foo
  
  7711d36246cc83e61fb29cd6d4ef394c63f1ceaf 644   copied
  9a7b52012991e4873687192c3e17e61ba3e837a3 644   foo
  $ hg --cwd foo-copied.repo debugrename copied
  copied renamed from foo:2ed2a3912a0b24502043eae84ee4b279c18b90dd

ensure that the filemap contains duplicated slashes (issue3612)

  $ cat > renames.fmap <<EOF
  > include dir
  > exclude dir/file2
<<<<<<< HEAD
  > rename dir dir2//../dir2/
=======
  > rename dir dir2//dir3
>>>>>>> dde0f833
  > include foo
  > include copied
  > rename foo foo2/
  > rename copied ./copied2
  > exclude dir/subdir
  > include dir/subdir/file3
  > EOF
  $ rm source/.hg/store/data/dir/file3.i
  $ rm source/.hg/store/data/dir/file4.i
  $ hg -q convert --filemap renames.fmap --datesort source dummydest
  abort: data/dir/file3.i@e96dce0bc6a2: no match found!
  [255]
  $ hg -q convert --filemap renames.fmap --datesort --config convert.hg.ignoreerrors=1 source renames.repo
  ignoring: data/dir/file3.i@e96dce0bc6a2: no match found
  ignoring: data/dir/file4.i@6edd55f559cd: no match found
  $ hg up -q -R renames.repo
  $ glog -R renames.repo
  @  4 "8: change foo" files: foo2
  |
  o  3 "6: change foo baz" files: foo2
  |
  o  2 "2: change foo" files: foo2
  |
  o  1 "1: add bar quux; copy foo to copied" files: copied2
  |
  o  0 "0: add foo baz dir/" files: dir2//dir3/file dir2//dir3/subdir/file3 foo2
  
  $ hg -R renames.repo verify
  checking changesets
  checking manifests
  crosschecking files in changesets and manifests
  checking files
  4 files, 5 changesets, 7 total revisions

  $ hg -R renames.repo manifest --debug
  d43feacba7a4f1f2080dde4a4b985bd8a0236d46 644   copied2
  3e20847584beff41d7cd16136b7331ab3d754be0 644   dir2//dir3/file
  5fe139720576e18e34bcc9f79174db8897c8afe9 644   dir2//dir3/subdir/file3
  9a7b52012991e4873687192c3e17e61ba3e837a3 644   foo2
  $ hg --cwd renames.repo debugrename copied2
  copied2 renamed from foo2:2ed2a3912a0b24502043eae84ee4b279c18b90dd

copied:

  $ hg --cwd source cat copied
  foo

copied2:

  $ hg --cwd renames.repo cat copied2
  foo

filemap errors

  $ cat > errors.fmap <<EOF
  > include dir/ # beware that comments changes error line numbers!
  > exclude /dir
  > rename dir//dir /dir//dir/ "out of sync"
  > include
  > EOF
  $ hg -q convert --filemap errors.fmap source errors.repo
  errors.fmap:3: superfluous / in include '/dir'
  errors.fmap:3: superfluous / in rename '/dir'
  errors.fmap:4: unknown directive 'out of sync'
  errors.fmap:5: path to exclude is missing
  abort: errors in filemap
  [255]

test branch closing revision pruning if branch is pruned

  $ hg init branchpruning
  $ cd branchpruning
  $ hg branch foo
  marked working directory as branch foo
  (branches are permanent and global, did you want a bookmark?)
  $ echo a > a
  $ hg ci -Am adda
  adding a
  $ hg ci --close-branch -m closefoo
  $ hg up 0
  0 files updated, 0 files merged, 0 files removed, 0 files unresolved
  $ hg branch empty
  marked working directory as branch empty
  (branches are permanent and global, did you want a bookmark?)
  $ hg ci -m emptybranch
  $ hg ci --close-branch -m closeempty
  $ hg up 0
  0 files updated, 0 files merged, 0 files removed, 0 files unresolved
  $ hg branch default
  marked working directory as branch default
  (branches are permanent and global, did you want a bookmark?)
  $ echo b > b
  $ hg ci -Am addb
  adding b
  $ hg ci --close-branch -m closedefault
  $ cat > filemap <<EOF
  > include b
  > EOF
  $ cd ..
  $ hg convert branchpruning branchpruning-hg1
  initializing destination branchpruning-hg1 repository
  scanning source...
  sorting...
  converting...
  5 adda
  4 closefoo
  3 emptybranch
  2 closeempty
  1 addb
  0 closedefault
  $ glog -R branchpruning-hg1
  o  5 "closedefault" files:
  |
  o  4 "addb" files: b
  |
  | o  3 "closeempty" files:
  | |
  | o  2 "emptybranch" files:
  |/
  | o  1 "closefoo" files:
  |/
  o  0 "adda" files: a
  

exercise incremental conversion at the same time

  $ hg convert -r0 --filemap branchpruning/filemap branchpruning branchpruning-hg2
  initializing destination branchpruning-hg2 repository
  scanning source...
  sorting...
  converting...
  0 adda
  $ hg convert -r4 --filemap branchpruning/filemap branchpruning branchpruning-hg2
  scanning source...
  sorting...
  converting...
  0 addb
  $ hg convert --filemap branchpruning/filemap branchpruning branchpruning-hg2
  scanning source...
  sorting...
  converting...
  3 closefoo
  2 emptybranch
  1 closeempty
  0 closedefault
  $ glog -R branchpruning-hg2
  o  1 "closedefault" files:
  |
  o  0 "addb" files: b
  

filemap rename undoing revision rename

  $ hg init renameundo
  $ cd renameundo
  $ echo 1 > a
  $ echo 1 > c
  $ hg ci -qAm add
  $ hg mv -q a b/a
  $ hg mv -q c b/c
  $ hg ci -qm rename
  $ echo 2 > b/a
  $ echo 2 > b/c
  $ hg ci -qm modify
  $ cd ..

  $ echo "rename b ." > renameundo.fmap
  $ hg convert --filemap renameundo.fmap renameundo renameundo2
  initializing destination renameundo2 repository
  scanning source...
  sorting...
  converting...
  2 add
  1 rename
  filtering out empty revision
  repository tip rolled back to revision 0 (undo commit)
  0 modify
  $ glog -R renameundo2
  o  1 "modify" files: a c
  |
  o  0 "add" files: a c
  


test merge parents/empty merges pruning

  $ glog()
  > {
  >     hg glog --template '{rev}:{node|short}@{branch} "{desc}" files: {files}\n' "$@"
  > }

test anonymous branch pruning

  $ hg init anonymousbranch
  $ cd anonymousbranch
  $ echo a > a
  $ echo b > b
  $ hg ci -Am add
  adding a
  adding b
  $ echo a >> a
  $ hg ci -m changea
  $ hg up 0
  1 files updated, 0 files merged, 0 files removed, 0 files unresolved
  $ echo b >> b
  $ hg ci -m changeb
  created new head
  $ hg up 1
  2 files updated, 0 files merged, 0 files removed, 0 files unresolved
  $ hg merge
  1 files updated, 0 files merged, 0 files removed, 0 files unresolved
  (branch merge, don't forget to commit)
  $ hg ci -m merge
  $ cd ..

  $ cat > filemap <<EOF
  > include a
  > EOF
  $ hg convert --filemap filemap anonymousbranch anonymousbranch-hg
  initializing destination anonymousbranch-hg repository
  scanning source...
  sorting...
  converting...
  3 add
  2 changea
  1 changeb
  0 merge
  $ glog -R anonymousbranch
  @    3:c71d5201a498@default "merge" files:
  |\
  | o  2:607eb44b17f9@default "changeb" files: b
  | |
  o |  1:1f60ea617824@default "changea" files: a
  |/
  o  0:0146e6129113@default "add" files: a b
  
  $ glog -R anonymousbranch-hg
  o  1:cda818e7219b@default "changea" files: a
  |
  o  0:c334dc3be0da@default "add" files: a
  
  $ cat anonymousbranch-hg/.hg/shamap
  0146e6129113dba9ac90207cfdf2d7ed35257ae5 c334dc3be0daa2a4e9ce4d2e2bdcba40c09d4916
  1f60ea61782421edf8d051ff4fcb61b330f26a4a cda818e7219b5f7f3fb9f49780054ed6a1905ec3
  607eb44b17f9348cd5cbd26e16af87ba77b0b037 c334dc3be0daa2a4e9ce4d2e2bdcba40c09d4916
  c71d5201a498b2658d105a6bf69d7a0df2649aea cda818e7219b5f7f3fb9f49780054ed6a1905ec3

  $ cat > filemap <<EOF
  > include b
  > EOF
  $ hg convert --filemap filemap anonymousbranch anonymousbranch-hg2
  initializing destination anonymousbranch-hg2 repository
  scanning source...
  sorting...
  converting...
  3 add
  2 changea
  1 changeb
  0 merge
  $ glog -R anonymousbranch
  @    3:c71d5201a498@default "merge" files:
  |\
  | o  2:607eb44b17f9@default "changeb" files: b
  | |
  o |  1:1f60ea617824@default "changea" files: a
  |/
  o  0:0146e6129113@default "add" files: a b
  
  $ glog -R anonymousbranch-hg2
  o  1:62dd350b0df6@default "changeb" files: b
  |
  o  0:4b9ced861657@default "add" files: b
  
  $ cat anonymousbranch-hg2/.hg/shamap
  0146e6129113dba9ac90207cfdf2d7ed35257ae5 4b9ced86165703791653059a1db6ed864630a523
  1f60ea61782421edf8d051ff4fcb61b330f26a4a 4b9ced86165703791653059a1db6ed864630a523
  607eb44b17f9348cd5cbd26e16af87ba77b0b037 62dd350b0df695f7d2c82a02e0499b16fd790f22
  c71d5201a498b2658d105a6bf69d7a0df2649aea 62dd350b0df695f7d2c82a02e0499b16fd790f22

test named branch pruning

  $ hg init namedbranch
  $ cd namedbranch
  $ echo a > a
  $ echo b > b
  $ hg ci -Am add
  adding a
  adding b
  $ echo a >> a
  $ hg ci -m changea
  $ hg up 0
  1 files updated, 0 files merged, 0 files removed, 0 files unresolved
  $ hg branch foo
  marked working directory as branch foo
  (branches are permanent and global, did you want a bookmark?)
  $ echo b >> b
  $ hg ci -m changeb
  $ hg up default
  2 files updated, 0 files merged, 0 files removed, 0 files unresolved
  $ hg merge foo
  1 files updated, 0 files merged, 0 files removed, 0 files unresolved
  (branch merge, don't forget to commit)
  $ hg ci -m merge
  $ cd ..

  $ cat > filemap <<EOF
  > include a
  > EOF
  $ hg convert --filemap filemap namedbranch namedbranch-hg
  initializing destination namedbranch-hg repository
  scanning source...
  sorting...
  converting...
  3 add
  2 changea
  1 changeb
  0 merge
  $ glog -R namedbranch
  @    3:73899bcbe45c@default "merge" files:
  |\
  | o  2:8097982d19fc@foo "changeb" files: b
  | |
  o |  1:1f60ea617824@default "changea" files: a
  |/
  o  0:0146e6129113@default "add" files: a b
  
  $ glog -R namedbranch-hg
  o  1:cda818e7219b@default "changea" files: a
  |
  o  0:c334dc3be0da@default "add" files: a
  

  $ cd namedbranch
  $ hg --config extensions.mq= strip tip
  1 files updated, 0 files merged, 0 files removed, 0 files unresolved
  saved backup bundle to $TESTTMP/namedbranch/.hg/strip-backup/73899bcbe45c-backup.hg (glob)
  $ hg up foo
  2 files updated, 0 files merged, 0 files removed, 0 files unresolved
  $ hg merge default
  1 files updated, 0 files merged, 0 files removed, 0 files unresolved
  (branch merge, don't forget to commit)
  $ hg ci -m merge
  $ cd ..

  $ hg convert --filemap filemap namedbranch namedbranch-hg2
  initializing destination namedbranch-hg2 repository
  scanning source...
  sorting...
  converting...
  3 add
  2 changea
  1 changeb
  0 merge
  $ glog -R namedbranch
  @    3:e1959de76e1b@foo "merge" files:
  |\
  | o  2:8097982d19fc@foo "changeb" files: b
  | |
  o |  1:1f60ea617824@default "changea" files: a
  |/
  o  0:0146e6129113@default "add" files: a b
  
  $ glog -R namedbranch-hg2
  o    2:dcf314454667@foo "merge" files:
  |\
  | o  1:cda818e7219b@default "changea" files: a
  |/
  o  0:c334dc3be0da@default "add" files: a
  <|MERGE_RESOLUTION|>--- conflicted
+++ resolved
@@ -232,11 +232,7 @@
   $ cat > renames.fmap <<EOF
   > include dir
   > exclude dir/file2
-<<<<<<< HEAD
-  > rename dir dir2//../dir2/
-=======
   > rename dir dir2//dir3
->>>>>>> dde0f833
   > include foo
   > include copied
   > rename foo foo2/
@@ -262,7 +258,7 @@
   |
   o  1 "1: add bar quux; copy foo to copied" files: copied2
   |
-  o  0 "0: add foo baz dir/" files: dir2//dir3/file dir2//dir3/subdir/file3 foo2
+  o  0 "0: add foo baz dir/" files: dir2/dir3/file dir2/dir3/subdir/file3 foo2
   
   $ hg -R renames.repo verify
   checking changesets
@@ -273,8 +269,8 @@
 
   $ hg -R renames.repo manifest --debug
   d43feacba7a4f1f2080dde4a4b985bd8a0236d46 644   copied2
-  3e20847584beff41d7cd16136b7331ab3d754be0 644   dir2//dir3/file
-  5fe139720576e18e34bcc9f79174db8897c8afe9 644   dir2//dir3/subdir/file3
+  3e20847584beff41d7cd16136b7331ab3d754be0 644   dir2/dir3/file
+  5fe139720576e18e34bcc9f79174db8897c8afe9 644   dir2/dir3/subdir/file3
   9a7b52012991e4873687192c3e17e61ba3e837a3 644   foo2
   $ hg --cwd renames.repo debugrename copied2
   copied2 renamed from foo2:2ed2a3912a0b24502043eae84ee4b279c18b90dd

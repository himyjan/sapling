--- conflicted
+++ resolved
@@ -250,7 +250,22 @@
   $ hg id
   db815d6d32e6 tip Y/Z/x  y
 
-<<<<<<< HEAD
+test rollback
+
+  $ echo foo > f1
+  $ hg ci -Amr
+  adding f1
+  $ hg bookmark -f Y -r 1
+  $ hg bookmark -f Z -r 1
+  $ hg rollback
+  repository tip rolled back to revision 2 (undo commit)
+  working directory now based on revision 2
+  $ hg bookmarks
+     X2                        1:925d80f479bb
+     Y                         2:db815d6d32e6
+   * Z                         2:db815d6d32e6
+     x  y                      2:db815d6d32e6
+
 test clone
 
   $ hg bookmarks
@@ -326,17 +341,3 @@
      Y                         2:db815d6d32e6
    * Z                         3:125c9a1d6df6
      x  y                      2:db815d6d32e6
-=======
-test rollback
-
-  $ hg bookmark -f Y -r 1
-  $ hg bookmark -f Z -r 1
-  $ hg rollback
-  repository tip rolled back to revision 1 (undo commit)
-  working directory now based on revision 0
-  $ hg bookmarks
-     X                         0:f7b1eb17ad24
-     X2                        1:925d80f479bb
-     Y                         -1:000000000000
-   * Z                         0:f7b1eb17ad24
->>>>>>> 62400079
